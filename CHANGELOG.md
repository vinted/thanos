# Changelog

All notable changes to this project will be documented in this file.

The format is based on [Keep a Changelog](http://keepachangelog.com/en/1.0.0/) and this project adheres to [Semantic Versioning](http://semver.org/spec/v2.0.0.html).

NOTE: As semantic versioning states all 0.y.z releases can contain breaking changes in API (flags, grpc API, any backward compatibility)

We use *breaking :warning:* to mark changes that are not backward compatible (relates only to v0.y.z releases.)

## Unreleased

### Fixed

- [#7326](https://github.com/thanos-io/thanos/pull/7326) Query: fixing exemplars proxy when querying stores with multiple tenants.
- [#7335](https://github.com/thanos-io/thanos/pull/7335) Dependency: Update minio-go to v7.0.70 which includes support for EKS Pod Identity.

### Added

- [#7317](https://github.com/thanos-io/thanos/pull/7317) Tracing: allow specifying resource attributes for the OTLP configuration.
- [#7367](https://github.com/thanos-io/thanos/pull/7367) Store Gateway: log request ID in request logs.
<<<<<<< HEAD
- [#7363](https://github.com/thanos-io/thanos/pull/7363) Query-frontend: set value of remote_user field in Slow Query Logs from HTTP header
=======
- [#7361](https://github.com/thanos-io/thanos/pull/7361) Query: *breaking :warning:* pass query stats from remote execution from server to client. We changed the protobuf of the QueryAPI, if you use `query.mode=distributed` you need to update your client (upper level Queriers) first, before updating leaf Queriers (servers).
>>>>>>> 863d9144

### Changed

- [#7334](https://github.com/thanos-io/thanos/pull/7334) Compactor: do not vertically compact downsampled blocks. Such cases are now marked with `no-compact-mark.json`. Fixes panic `panic: unexpected seriesToChunkEncoder lack of iterations`.
- [#7393](https://github.com/thanos-io/thanos/pull/7393) *: *breaking :warning:* Using native histograms for grpc middleware metrics. Metrics `grpc_client_handling_seconds` and `grpc_server_handling_seconds` will now be native histograms, if you have enabled native histogram scraping you will need to update your PromQL expressions to use the new metric names.

### Removed

## [v0.35.1](https://github.com/thanos-io/thanos/tree/release-0.35) - 28.05.2024

### Fixed

- [#7323](https://github.com/thanos-io/thanos/pull/7323) Sidecar: wait for prometheus on startup
- [#6948](https://github.com/thanos-io/thanos/pull/6948) Receive: fix goroutines leak during series requests to thanos store api.
- [#7382](https://github.com/thanos-io/thanos/pull/7382) *: Ensure objstore flag values are masked & disable debug/pprof/cmdline
- [#7392](https://github.com/thanos-io/thanos/pull/7392) Query: fix broken min, max for pre 0.34.1 sidecars
- [#7373](https://github.com/thanos-io/thanos/pull/7373) Receive: Fix stats for remote write
- [#7318](https://github.com/thanos-io/thanos/pull/7318) Compactor: Recover from panic to log block ID

### Added

### Changed

### Removed

## [v0.35.0](https://github.com/thanos-io/thanos/tree/release-0.35) - 02.05.2024

### Fixed

- [#7083](https://github.com/thanos-io/thanos/pull/7083) Store Gateway: Fix lazy expanded postings with 0 length failed to be cached.
- [#7080](https://github.com/thanos-io/thanos/pull/7080) Receive: race condition in handler Close() when stopped early
- [#7132](https://github.com/thanos-io/thanos/pull/7132) Documentation: fix broken helm installation instruction
- [#7134](https://github.com/thanos-io/thanos/pull/7134) Store, Compact: Revert the recursive block listing mechanism introduced in https://github.com/thanos-io/thanos/pull/6474 and use the same strategy as in 0.31. Introduce a `--block-discovery-strategy` flag to control the listing strategy so that a recursive lister can still be used if the tradeoff of slower but cheaper discovery is preferred.
- [#7122](https://github.com/thanos-io/thanos/pull/7122) Store Gateway: Fix lazy expanded postings estimate base cardinality using posting group with remove keys.
- [#7166](https://github.com/thanos-io/thanos/pull/7166) Receive/MultiTSDB: Do not delete non-uploaded blocks
- [#7179](https://github.com/thanos-io/thanos/pull/7179) Query: Fix merging of query analysis
- [#7224](https://github.com/thanos-io/thanos/pull/7224) Query-frontend: Add Redis username to the client configuration.
- [#7220](https://github.com/thanos-io/thanos/pull/7220) Store Gateway: Fix lazy expanded postings caching partial expanded postings and bug of estimating remove postings with non existent value. Added `PromQLSmith` based fuzz test to improve correctness.
- [#7225](https://github.com/thanos-io/thanos/pull/7225) Compact: Don't halt due to overlapping sources when vertical compaction is enabled
- [#7244](https://github.com/thanos-io/thanos/pull/7244) Query: Fix Internal Server Error unknown targetHealth: "unknown" when trying to open the targets page.
- [#7248](https://github.com/thanos-io/thanos/pull/7248) Receive: Fix RemoteWriteAsync was sequentially executed causing high latency in the ingestion path.
- [#7271](https://github.com/thanos-io/thanos/pull/7271) Query: fixing dedup iterator when working on mixed sample types.
- [#7289](https://github.com/thanos-io/thanos/pull/7289) Query Frontend: show warnings from downstream queries.
- [#7308](https://github.com/thanos-io/thanos/pull/7308) Store: Batch TSDB Infos for blocks.
- [#7301](https://github.com/thanos-io/thanos/pull/7301) Store Gateway: fix index header reader `PostingsOffsets` returning wrong values.

### Added

- [#7155](https://github.com/thanos-io/thanos/pull/7155) Receive: Add tenant globbing support to hashring config
- [#7231](https://github.com/thanos-io/thanos/pull/7231) Tracing: added missing sampler types
- [#7194](https://github.com/thanos-io/thanos/pull/7194) Downsample: retry objstore related errors
- [#7105](https://github.com/thanos-io/thanos/pull/7105) Rule: add flag `--query.enable-x-functions` to allow usage of extended promql functions (xrate, xincrease, xdelta) in loaded rules
- [#6867](https://github.com/thanos-io/thanos/pull/6867) Query UI: Tenant input box added to the Query UI, in order to be able to specify which tenant the query should use.
- [#7186](https://github.com/thanos-io/thanos/pull/7186) Query UI: Only show tenant input box when query tenant enforcement is enabled
- [#7175](https://github.com/thanos-io/thanos/pull/7175) Query: Add `--query.mode=distributed` which enables the new distributed mode of the Thanos query engine.
- [#7199](https://github.com/thanos-io/thanos/pull/7199) Reloader: Add support for watching and decompressing Prometheus configuration directories
- [#7200](https://github.com/thanos-io/thanos/pull/7175) Query: Add `--selector.relabel-config` and `--selector.relabel-config-file` flags which allows scoping the Querier to a subset of matched TSDBs.
- [#7233](https://github.com/thanos-io/thanos/pull/7233) UI: Showing Block Size Stats
- [#7256](https://github.com/thanos-io/thanos/pull/7256) Receive: Split remote-write HTTP requests via tenant labels of series
- [#7269](https://github.com/thanos-io/thanos/pull/7269) Query UI: Show peak/total samples in query analysis
- [#7280](https://github.com/thanos-io/thanos/pull/7281) *: Adding User-Agent to request logs
- [#7219](https://github.com/thanos-io/thanos/pull/7219) Receive: add `--remote-write.client-tls-secure` and `--remote-write.client-tls-skip-verify` flags to stop relying on grpc server config to determine grpc client secure/skipVerify.
- [#7297](https://github.com/thanos-io/thanos/pull/7297) *: mark as not queryable if status is not ready
- [#7302](https://github.com/thanos-io/thanos/pull/7303) Considering the `X-Forwarded-For` header for the remote address in the logs.
- [#7304](https://github.com/thanos-io/thanos/pull/7304) Store: Use loser trees for merging results

### Changed

- [#7123](https://github.com/thanos-io/thanos/pull/7123) Rule: Change default Alertmanager API version to v2.
- [#7192](https://github.com/thanos-io/thanos/pull/7192) Rule: Do not turn off ruler even if resolving fails
- [#7223](https://github.com/thanos-io/thanos/pull/7223) Automatic detection of memory limits and configure GOMEMLIMIT to match.
- [#7283](https://github.com/thanos-io/thanos/pull/7283) Compact: *breaking :warning:* Replace group with resolution in compact downsample metrics to avoid cardinality explosion with large numbers of groups.
- [#7305](https://github.com/thanos-io/thanos/pull/7305) Query|Receiver: Do not log full request on ProxyStore by default.

### Removed

## [v0.34.1](https://github.com/thanos-io/thanos/tree/release-0.34) - 11.02.24

### Fixed

- [#7078](https://github.com/thanos-io/thanos/pull/7078) *: Bump gRPC to 1.57.2

### Added

### Changed

### Removed

## [v0.34.0](https://github.com/thanos-io/thanos/tree/release-0.34) - 26.01.24

### Fixed

- [#7011](https://github.com/thanos-io/thanos/pull/7011) Query Frontend: queries with negative offset should check whether it is cacheable or not.
- [#6874](https://github.com/thanos-io/thanos/pull/6874) Sidecar: fix labels returned by 'api/v1/series' in presence of conflicting external and inner labels.
- [#7009](https://github.com/thanos-io/thanos/pull/7009) Rule: Fix spacing error in URL.
- [#7082](https://github.com/thanos-io/thanos/pull/7082) Stores: fix label values edge case when requesting external label values with matchers
- [#7114](https://github.com/thanos-io/thanos/pull/7114) Stores: fix file path bug for minio v7.0.61

### Added

- [#6756](https://github.com/thanos-io/thanos/pull/6756) Query: Add `query.enable-tenancy` & `query.tenant-label-name` options to allow enforcement of tenancy on the query path, by injecting labels into queries (uses prom-label-proxy internally).
- [#6944](https://github.com/thanos-io/thanos/pull/6944) Receive: Added a new flag for maximum retention bytes.
- [#6891](https://github.com/thanos-io/thanos/pull/6891) Objstore: Bump `objstore` which adds support for Azure Workload Identity.
- [#6453](https://github.com/thanos-io/thanos/pull/6453) Sidecar: Added `--reloader.method` to support configuration reloads via SIHUP signal.
- [#6925](https://github.com/thanos-io/thanos/pull/6925) Store Gateway: Support float native histogram.
- [#6954](https://github.com/thanos-io/thanos/pull/6954) Index Cache: Support tracing for fetch APIs.
- [#6943](https://github.com/thanos-io/thanos/pull/6943) Ruler: Added `keep_firing_for` field in alerting rule.
- [#6972](https://github.com/thanos-io/thanos/pull/6972) Store Gateway: Apply series limit when streaming series for series actually matched if lazy postings is enabled.
- [#6984](https://github.com/thanos-io/thanos/pull/6984) Store Gateway: Added `--store.index-header-lazy-download-strategy` to specify how to lazily download index headers when lazy mmap is enabled.
- [#6887](https://github.com/thanos-io/thanos/pull/6887) Query Frontend: *breaking :warning:* Add tenant label to relevant exported metrics. Note that this change may cause some pre-existing custom dashboard queries to be incorrect due to the added label.
- [#7028](https://github.com/thanos-io/thanos/pull/7028) Query|Query Frontend: Add new `--query-frontend.enable-x-functions` flag to enable experimental extended functions.
- [#6884](https://github.com/thanos-io/thanos/pull/6884) Tools: Add upload-block command to upload blocks to object storage.
- [#7010](https://github.com/thanos-io/thanos/pull/7010) Cache: Added `set_async_circuit_breaker_*` to utilize the circuit breaker pattern for dynamically thresholding asynchronous set operations.

### Changed

- [#6539](https://github.com/thanos-io/thanos/pull/6539) Store: *breaking :warning:* Changed `--sync-block-duration` default 3m to 15m.

### Removed

- [#7014](https://github.com/thanos-io/thanos/pull/7014) *: *breaking :warning:* Removed experimental query pushdown feature to simplify query path. This feature has had high complexity for too little benefits. The responsibility for query pushdown will be moved to the distributed mode of the new 'thanos' promql engine.

## [v0.33.0](https://github.com/thanos-io/thanos/tree/release-0.33) - 18.12.2023

### Fixed

- [#6817](https://github.com/thanos-io/thanos/pull/6817) Store Gateway: fix `matchersToPostingGroups` label values variable got shadowed bug.

### Added
- [#6891](https://github.com/thanos-io/thanos/pull/6891) Objstore: Bump `objstore` which adds support for Azure Workload Identity.
- [#6605](https://github.com/thanos-io/thanos/pull/6605) Query Frontend: Support vertical sharding binary expression with metric name when no matching labels specified.
- [#6308](https://github.com/thanos-io/thanos/pull/6308) Ruler: Support configuration flag that allows customizing template for alert message.
- [#6760](https://github.com/thanos-io/thanos/pull/6760) Query Frontend: Added TLS support in `--query-frontend.downstream-tripper-config` and `--query-frontend.downstream-tripper-config-file`
- [#7004](https://github.com/thanos-io/thanos/pull/7004) Query Frontend: Support documented auto discovery for memcached
- [#6749](https://github.com/thanos-io/thanos/pull/6749) Store Gateway: Added `thanos_store_index_cache_fetch_duration_seconds` histogram for tracking latency of fetching data from index cache.
- [#6690](https://github.com/thanos-io/thanos/pull/6690) Store: *breaking :warning:* Add tenant label to relevant exported metrics. Note that this change may cause some pre-existing dashboard queries to be incorrect due to the added label.
- [#6530](https://github.com/thanos-io/thanos/pull/6530) / [#6690](https://github.com/thanos-io/thanos/pull/6690) Query: Add command line arguments for configuring tenants and forward tenant information to Store Gateway.
- [#6765](https://github.com/thanos-io/thanos/pull/6765) Index Cache: Add `enabled_items` to index cache config to selectively cache configured items. Available item types are `Postings`, `Series` and `ExpandedPostings`.
- [#6773](https://github.com/thanos-io/thanos/pull/6773) Index Cache: Add `ttl` to control the ttl to store items in remote index caches like memcached and redis.
- [#6794](https://github.com/thanos-io/thanos/pull/6794) Query: *breaking :warning:* Add tenant label to relevant exported metrics. Note that this change may cause some pre-existing custom dashboard queries to be incorrect due to the added label.
- [#6847](https://github.com/thanos-io/thanos/pull/6847) Store: Add `thanos_bucket_store_indexheader_download_duration_seconds` and `thanos_bucket_store_indexheader_load_duration_seconds` metrics for tracking latency of downloading and initializing the index-header.

### Changed

- [#6698](https://github.com/thanos-io/thanos/pull/6608) Receive: Change write log level from warn to info.
- [#6753](https://github.com/thanos-io/thanos/pull/6753) mixin(Rule): *breaking :warning:* Fixed the mixin rules with duplicate names and updated the promtool version from v0.37.0 to v0.47.0
- [#6772](https://github.com/thanos-io/thanos/pull/6772) *: Bump prometheus to v0.47.2-0.20231006112807-a5a4eab679cc
- [#6794](https://github.com/thanos-io/thanos/pull/6794) Receive: the exported HTTP metrics now uses the specified default tenant for requests where no tenants are found.
- [#6651](https://github.com/thanos-io/thanos/pull/6651) *: Update go_grpc_middleware to v2.0.0. Remove Tags Interceptor from Thanos. Tags interceptor is removed from v2.0.0 go-grpc-middleware and is not needed anymore.

### Removed

- [#6686](https://github.com/thanos-io/thanos/pull/6686) Remove deprecated `--log.request.decision` flag. We now use `--request.logging-config` to set logging decisions.

## [v0.32.5](https://github.com/thanos-io/thanos/tree/release-0.32) - 18.10.2023

### Fixed

- [#6615](https://github.com/thanos-io/thanos/pull/6615) [#6805](https://github.com/thanos-io/thanos/pull/6805): Build with Go 1.21 and bump golang.org/x/net to v0.17 for addressing [CVE](https://groups.google.com/g/golang-announce/c/iNNxDTCjZvo)
- [#6802](https://github.com/thanos-io/thanos/pull/6802) Receive: head series limiter should not run if no head series limit is set.
- [#6816](https://github.com/thanos-io/thanos/pull/6816) Store: fix prometheus store label values matches for external labels

### Added

### Changed

### Removed

## [v0.32.4](https://github.com/thanos-io/thanos/tree/release-0.32) - 02.10.2023

### Fixed

- [#6746](https://github.com/thanos-io/thanos/pull/6746) Objstore: Upgrade with fixes [objstore#77](https://github.com/thanos-io/objstore/pull/77) and [objstore#78](https://github.com/thanos-io/objstore/pull/78).

### Added

### Changed

### Removed

## [v0.32.3](https://github.com/thanos-io/thanos/tree/release-0.32) - 20.09.2023

### Fixed

- [#6692](https://github.com/thanos-io/thanos/pull/6692) Store: Fix matching bug when using empty alternative in regex matcher, for example (a||b).
- [#6679](https://github.com/thanos-io/thanos/pull/6697) Store: Fix block deduplication
- [#6706](https://github.com/thanos-io/thanos/pull/6706) Store: Series responses should always be sorted
- [#7286](https://github.com/thanos-io/thanos/pull/7286) Query: Propagate instant query warnings in distributed execution mode.

### Added

### Changed

- [#6664](https://github.com/thanos-io/thanos/pull/6664) *: Update Prometheus to 2.46.1.
- [#6722](https://github.com/thanos-io/thanos/pull/6722) *: Optimize iterations on GCS buckets by requesting only object names.
- [#6544](https://github.com/thanos-io/thanos/pull/6500) Objstore: Update objstore to latest version which adds a new metric regarding uploaded TSDB bytes

### Removed

## [v0.32.2](https://github.com/thanos-io/thanos/tree/release-0.32) - 31.08.2023

### Fixed

- [#6675](https://github.com/thanos-io/thanos/pull/6675) Store: Fix race when iterating blocks
- [#6679](https://github.com/thanos-io/thanos/pull/6679) Store: Record stats even on ExpandPostings error
- [#6681](https://github.com/thanos-io/thanos/pull/6681) Store: Fix forgotten field in store stats merge
- [#6684](https://github.com/thanos-io/thanos/pull/6684) Store: Fix postings reader short reads to address nil postings bug

### Added

### Changed

### Removed

## [v0.32.1](https://github.com/thanos-io/thanos/tree/release-0.32) - 28.08.2023

### Fixed

- [#6650](https://github.com/thanos-io/thanos/pull/6650) Store: Fix error handling in decodePostings
- [#6654](https://github.com/thanos-io/thanos/pull/6654) Store: Fix ignored error in postings
- [#6655](https://github.com/thanos-io/thanos/pull/6655) Store: Fix bufio pool handling
- [#6669](https://github.com/thanos-io/thanos/pull/6669) Store: Fix mutable stringset memory usage

### Added

### Changed

- [#6664](https://github.com/thanos-io/thanos/pull/6664) *: Update Prometheus to 2.46.1.

### Removed

## [v0.32.0](https://github.com/thanos-io/thanos/tree/release-0.32) - 23.08.2023

### Added

- [#6437](https://github.com/thanos-io/thanos/pull/6437) Receive: make tenant stats limit configurable
- [#6369](https://github.com/thanos-io/thanos/pull/6369) Receive: add az-aware replication support for Ketama algorithm
- [#6185](https://github.com/thanos-io/thanos/pull/6185) Tracing: tracing in OTLP support configuring service_name.
- [#6192](https://github.com/thanos-io/thanos/pull/6192) Store: add flag `bucket-web-label` to select the label to use as timeline title in web UI
- [#6195](https://github.com/thanos-io/thanos/pull/6195) Receive: add flag `tsdb.too-far-in-future.time-window` to prevent clock skewed samples to pollute TSDB head and block all valid incoming samples.
- [#6273](https://github.com/thanos-io/thanos/pull/6273) Mixin: Allow specifying an instance name filter in dashboards
- [#6163](https://github.com/thanos-io/thanos/pull/6163) Receiver: Add hidden flag `--receive-forward-max-backoff` to configure the max backoff for forwarding requests.
- [#5777](https://github.com/thanos-io/thanos/pull/5777) Receive: Allow specifying tenant-specific external labels in Router Ingestor.
- [#6352](https://github.com/thanos-io/thanos/pull/6352) Store: Expose store gateway query stats in series response hints.
- [#6420](https://github.com/thanos-io/thanos/pull/6420) Index Cache: Cache expanded postings.
- [#6441](https://github.com/thanos-io/thanos/pull/6441) Compact: Compactor will set `index_stats` in `meta.json` file with max series and chunk size information.
- [#6466](https://github.com/thanos-io/thanos/pull/6466) Mixin (Receive): add limits alerting for configuration reload and meta-monitoring.
- [#6467](https://github.com/thanos-io/thanos/pull/6467) Mixin (Receive): add alert for tenant reaching head series limit.
- [#6528](https://github.com/thanos-io/thanos/pull/6528) Index Cache: Add histogram metric `thanos_store_index_cache_stored_data_size_bytes` for item size.
- [#6560](https://github.com/thanos-io/thanos/pull/6560) Thanos ruler: add flag to optionally disable adding Thanos params when querying metrics
- [#6574](https://github.com/thanos-io/thanos/pull/6574) Tools: Add min and max compactions range flags to `bucket replicate` command.
- [#6593](https://github.com/thanos-io/thanos/pull/6574) Store: Add `thanos_bucket_store_chunk_refetches_total` metric to track number of chunk refetches.
- [#6264](https://github.com/thanos-io/thanos/pull/6264) Query: Add Thanos logo in navbar
- [#6234](https://github.com/thanos-io/thanos/pull/6234) Query: Add ability to switch between `thanos` and `prometheus` engines dynamically via UI and API.
- [#6346](https://github.com/thanos-io/thanos/pull/6346) Query: Add ability to generate SQL-like query explanations when `thanos` engine is used.
- [#6646](https://github.com/thanos-io/thanos/pull/6646) Compact and Bucket: Add `--disable-admin-operations` flag in Compactor UI and Bucket UI

### Fixed
- [#6503](https://github.com/thanos-io/thanos/pull/6503) *: Change the engine behind `ContentPathReloader` to be completely independent of any filesystem concept. This effectively fixes this configuration reload when used with Kubernetes ConfigMaps, Secrets, or other volume mounts.
- [#6456](https://github.com/thanos-io/thanos/pull/6456) Store: fix crash when computing set matches from regex pattern
- [#6427](https://github.com/thanos-io/thanos/pull/6427) Receive: increased log level for failed uploads to `error`
- [#6172](https://github.com/thanos-io/thanos/pull/6172) query-frontend: return JSON formatted errors for invalid PromQL expression in the split by interval middleware.
- [#6171](https://github.com/thanos-io/thanos/pull/6171) Store: fix error handling on limits.
- [#6183](https://github.com/thanos-io/thanos/pull/6183) Receiver: fix off by one in multitsdb flush that will result in empty blocks if the head only contains one sample
- [#6197](https://github.com/thanos-io/thanos/pull/6197) Exemplar OTel: Fix exemplar for otel to use traceId instead of spanId and sample only if trace is sampled
- [#6207](https://github.com/thanos-io/thanos/pull/6207) Receive: Remove the shipper once a tenant has been pruned.
- [#6216](https://github.com/thanos-io/thanos/pull/6216) Receiver: removed hard-coded value of EnableExemplarStorage flag and set it according to max-exemplar value.
- [#6222](https://github.com/thanos-io/thanos/pull/6222) mixin(Receive): Fix tenant series received dashboard widget.
- [#6218](https://github.com/thanos-io/thanos/pull/6218) mixin(Store): handle ResourceExhausted as a non-server error. As a consequence, this error won't contribute to Store's grpc errors alerts.
- [#6271](https://github.com/thanos-io/thanos/pull/6271) Receive: Fix segfault in `LabelValues` during head compaction.
- [#6306](https://github.com/thanos-io/thanos/pull/6306) Tracing: tracing in OTLP utilize the OTEL_TRACES_SAMPLER env variable
- [#6330](https://github.com/thanos-io/thanos/pull/6330) Store: Fix inconsistent error for series limits.
- [#6342](https://github.com/thanos-io/thanos/pull/6342) Cache/Redis: Upgrade `rueidis` to v1.0.2 to to improve error handling while shrinking a redis cluster.
- [#6325](https://github.com/thanos-io/thanos/pull/6325) Store: return gRPC resource exhausted error for byte limiter.
- [#6399](https://github.com/thanos-io/thanos/pull/6399) *: Fix double-counting bug in http_request_duration metric
- [#6428](https://github.com/thanos-io/thanos/pull/6428) Report gRPC connnection errors in the logs.
- [#6519](https://github.com/thanos-io/thanos/pull/6519) Reloader: Use timeout for initial apply.
- [#6509](https://github.com/thanos-io/thanos/pull/6509) Store Gateway: Remove `memWriter` from `fileWriter` to reduce memory usage when sync index headers.
- [#6556](https://github.com/thanos-io/thanos/pull/6556) Thanos compact: respect block-files-concurrency setting when downsampling
- [#6592](https://github.com/thanos-io/thanos/pull/6592) Query Frontend: fix bugs in vertical sharding `without` and `union` function to allow more queries to be shardable.
- [#6317](https://github.com/thanos-io/thanos/pull/6317) *: Fix internal label deduplication bug, by resorting store response set.
- [#6189](https://github.com/thanos-io/thanos/pull/6189) Rule: Fix panic when calling API `/api/v1/rules?type=alert`.
- [#6598](https://github.com/thanos-io/thanos/pull/6598) compact: fix data corruption with "invalid size" error during downsample

### Changed
- [#6049](https://github.com/thanos-io/thanos/pull/6049) Compact: *breaking :warning:* Replace group with resolution in compact metrics to avoid cardinality explosion on compact metrics for large numbers of groups.
- [#6168](https://github.com/thanos-io/thanos/pull/6168) Receiver: Make ketama hashring fail early when configured with number of nodes lower than the replication factor.
- [#6201](https://github.com/thanos-io/thanos/pull/6201) Query-Frontend: Disable absent and absent_over_time for vertical sharding.
- [#6212](https://github.com/thanos-io/thanos/pull/6212) Query-Frontend: Disable scalar for vertical sharding.
- [#6107](https://github.com/thanos-io/thanos/pull/6107) *breaking :warning:* Change default user id in container image from 0(root) to 1001
- [#6228](https://github.com/thanos-io/thanos/pull/6228) Conditionally generate debug messages in ProxyStore to avoid memory bloat.
- [#6231](https://github.com/thanos-io/thanos/pull/6231) mixins: Add code/grpc-code dimension to error widgets.
- [#6244](https://github.com/thanos-io/thanos/pull/6244) mixin(Rule): Add rule evaluation failures to the Rule dashboard.
- [#6303](https://github.com/thanos-io/thanos/pull/6303) Store: added and start using streamed snappy encoding for postings list instead of block based one. This leads to constant memory usage during decompression. This approximately halves memory usage when decompressing a postings list in index cache.
- [#6071](https://github.com/thanos-io/thanos/pull/6071) Query Frontend: *breaking :warning:* Add experimental native histogram support for which we updated and aligned with the [Prometheus common](https://github.com/prometheus/common) model, which is used for caching so a cache reset required.
- [#6163](https://github.com/thanos-io/thanos/pull/6163) Receiver: changed default max backoff from 30s to 5s for forwarding requests. Can be configured with `--receive-forward-max-backoff`.
- [#6327](https://github.com/thanos-io/thanos/pull/6327) *: *breaking :warning:* Use histograms instead of summaries for instrumented handlers.
- [#6322](https://github.com/thanos-io/thanos/pull/6322) Logging: Avoid expensive log.Valuer evaluation for disallowed levels.
- [#6358](https://github.com/thanos-io/thanos/pull/6358) Query: Add +Inf bucket to query duration metrics
- [#6363](https://github.com/thanos-io/thanos/pull/6363) Store: Check context error when expanding postings.
- [#6405](https://github.com/thanos-io/thanos/pull/6405) Index Cache: Change postings cache key to include the encoding format used so that older Thanos versions would not try to decode it during the deployment of a new version.
- [#6479](https://github.com/thanos-io/thanos/pull/6479) Store: *breaking :warning:* Rename `thanos_bucket_store_cached_series_fetch_duration_seconds` to `thanos_bucket_store_series_fetch_duration_seconds` and `thanos_bucket_store_cached_postings_fetch_duration_seconds` to `thanos_bucket_store_postings_fetch_duration_seconds`.
- [#6474](https://github.com/thanos-io/thanos/pull/6474) Store/Compact: Reduce a large amount of `Exists` API calls against object storage when synchronizing meta files in favour of a recursive `Iter` call.
- [#6548](https://github.com/thanos-io/thanos/pull/6548) Objstore: Bump minio-go to v7.0.61.
- [#6187](https://github.com/thanos-io/thanos/pull/6187) *: Unify gRPC flags for all servers.
- [#6267](https://github.com/thanos-io/thanos/pull/6267) Query: Support unicode external label truncation.
- [#6371](https://github.com/thanos-io/thanos/pull/6371) Query: Only keep name in UI `store_matches` param.
- [#6609](https://github.com/thanos-io/thanos/pull/6609) *: Bump `go4.org/intern` to fix Go 1.21 builds.

### Removed
- [#6496](https://github.com/thanos-io/thanos/pull/6496) *: Remove unnecessary configuration reload from `ContentPathReloader` and improve its tests.
- [#6432](https://github.com/thanos-io/thanos/pull/6432) Receive: Remove duplicated `gopkg.in/fsnotify.v1` dependency.
- [#6332](https://github.com/thanos-io/thanos/pull/6332) *: Remove unmaintained `gzip` dependency.

## [v0.31.0](https://github.com/thanos-io/thanos/tree/release-0.31) - 22.03.2023

### Added

- [#5990](https://github.com/thanos-io/thanos/pull/5990) Cache/Redis: add support for Redis Sentinel via new option `master_name`.
- [#6008](https://github.com/thanos-io/thanos/pull/6008) *: Add counter metric `gate_queries_total` to gate.
- [#5926](https://github.com/thanos-io/thanos/pull/5926) Receiver: Add experimental string interning in writer. Can be enabled with a hidden flag `--writer.intern`.
- [#5773](https://github.com/thanos-io/thanos/pull/5773) Store: Support disabling cache index header file by setting `--no-cache-index-header`. When toggled, Stores can run without needing persistent disks.
- [#5653](https://github.com/thanos-io/thanos/pull/5653) Receive: Allow setting hashing algorithm per tenant in hashrings config.
- [#6074](https://github.com/thanos-io/thanos/pull/6074) *: Add histogram metrics `thanos_store_server_series_requested` and `thanos_store_server_chunks_requested` to all Stores.
- [#6074](https://github.com/thanos-io/thanos/pull/6074) *: Allow configuring series and sample limits per `Series` request for all Stores.
- [#6104](https://github.com/thanos-io/thanos/pull/6104) Objstore: Support S3 session token.
- [#5548](https://github.com/thanos-io/thanos/pull/5548) Query: Add experimental support for load balancing across multiple Store endpoints.
- [#6148](https://github.com/thanos-io/thanos/pull/6148) Query-frontend: Add `traceID` to slow query detected log line.
- [#6153](https://github.com/thanos-io/thanos/pull/6153) Query-frontend: Add `remote_user` (from http basic auth) and `remote_addr` to slow query detected log line.
- [#6406](https://github.com/thanos-io/thanos/pull/6406) Receive: Allow tenants to be configured with unlimited active series by setting head_series_limit to 0.

### Fixed

- [#5995](https://github.com/thanos-io/thanos/pull/5995) Sidecar: Loads TLS certificate during startup.
- [#6044](https://github.com/thanos-io/thanos/pull/6044) Receive: Mark out-of-window errors as conflict when out-of-window samples ingestion is used.
- [#6050](https://github.com/thanos-io/thanos/pull/6050) Store: Re-try bucket store initial sync upon failure.
- [#6067](https://github.com/thanos-io/thanos/pull/6067) Receive: Fix panic when querying uninitialized TSDBs.
- [#6082](https://github.com/thanos-io/thanos/pull/6082) Query: Don't error when no stores are matched.
- [#6098](https://github.com/thanos-io/thanos/pull/6098) Cache/Redis: Upgrade `rueidis` to v0.0.93 to fix potential panic when the client-side caching is disabled.
- [#6103](https://github.com/thanos-io/thanos/pull/6103) Mixins(Rule): Fix expression for long rule evaluations.
- [#6121](https://github.com/thanos-io/thanos/pull/6121) Receive: Deduplicate meta-monitoring queries for [Active Series Limiting](https://thanos.io/tip/components/receive.md/#active-series-limiting-experimental).
- [#6137](https://github.com/thanos-io/thanos/pull/6137) Downsample: Repair of non-empty XOR chunks during 1h downsampling.
- [#6125](https://github.com/thanos-io/thanos/pull/6125) Query Frontend: Fix vertical shardable instant queries do not produce sorted results for `sort`, `sort_desc`, `topk` and `bottomk` functions.
- [#6203](https://github.com/thanos-io/thanos/pull/6203) Receive: Fix panic in head compaction under high query load.

### Changed

- [#6010](https://github.com/thanos-io/thanos/pull/6010) *: Upgrade Prometheus to v0.42.0.
- [#5999](https://github.com/thanos-io/thanos/pull/5999) *: Upgrade Alertmanager dependency to v0.25.0.
- [#6520](https://github.com/thanos-io/thanos/pull/6520): Switch query-frontend to use [Rueidis](https://github.com/redis/rueidis) client. Deleted `idle_timeout`, `max_conn_age`, `pool_size`, `min_idle_conns` fields as they are not used anymore.
- [#5887](https://github.com/thanos-io/thanos/pull/5887) Tracing: Make sure rate limiting sampler is the default, as was the case in version pre-0.29.0.
- [#5997](https://github.com/thanos-io/thanos/pull/5997) Rule: switch to miekgdns DNS resolver as the default one.
- [#6126](https://github.com/thanos-io/thanos/pull/6126) Build with Go 1.20
- [#6035](https://github.com/thanos-io/thanos/pull/6035) Tools (replicate): Support all types of matchers to match blocks for replication. Change matcher parameter from string slice to a single string.
- [#6131](https://github.com/thanos-io/thanos/pull/6131) Store: *breaking :warning:* Use Histograms instead of Summaries for bucket metrics.

## [v0.30.2](https://github.com/thanos-io/thanos/tree/release-0.30) - 28.01.2023

### Fixed

- [#6066](https://github.com/thanos-io/thanos/pull/6066) Tracing: fixed panic because of nil sampler
- [#6086](https://github.com/thanos-io/thanos/pull/6086) Store Gateway: Fix store-gateway deadlock due to not close BlockSeriesClient

## [v0.30.1](https://github.com/thanos-io/thanos/tree/release-0.30) - 4.01.2023

### Fixed

- [#6009](https://github.com/thanos-io/thanos/pull/6009) Query Frontend/Store: fix duplicate metrics registration in Redis client

## [v0.30.0](https://github.com/thanos-io/thanos/tree/release-0.30) - 2.01.2023

NOTE: Querier's `query.promql-engine` flag enabling new PromQL engine is now unhidden. We encourage users to use new experimental PromQL engine for efficiency reasons.

### Fixed

- [#5716](https://github.com/thanos-io/thanos/pull/5716) DNS: Fix miekgdns resolver LookupSRV to work with CNAME records.
- [#5844](https://github.com/thanos-io/thanos/pull/5844) Query Frontend: Fixes @ modifier time range when splitting queries by interval.
- [#5854](https://github.com/thanos-io/thanos/pull/5854) Query Frontend: `lookback_delta` param is now handled in query frontend.
- [#5860](https://github.com/thanos-io/thanos/pull/5860) Query: Fixed bug of not showing query warnings in Thanos UI.
- [#5856](https://github.com/thanos-io/thanos/pull/5856) Store: Fixed handling of debug logging flag.
- [#5230](https://github.com/thanos-io/thanos/pull/5230) Rule: Stateless ruler support restoring `for` state from query API servers. The query API servers should be able to access the remote write storage.
- [#5880](https://github.com/thanos-io/thanos/pull/5880) Query Frontend: Fixes some edge cases of query sharding analysis.
- [#5893](https://github.com/thanos-io/thanos/pull/5893) Cache: Fixed redis client not respecting `SetMultiBatchSize` config value.
- [#5966](https://github.com/thanos-io/thanos/pull/5966) Query: Fixed mint and maxt when selecting series for the `api/v1/series` HTTP endpoint.
- [#5948](https://github.com/thanos-io/thanos/pull/5948) Store: `chunks_fetched_duration` wrong calculation.
- [#5910](https://github.com/thanos-io/thanos/pull/5910) Receive: Fixed ketama quorum bug that was could cause success response for failed replication. This also optimize heavily receiver CPU use.

### Added

- [#5814](https://github.com/thanos-io/thanos/pull/5814) Store: Added metric `thanos_bucket_store_postings_size_bytes` that shows the distribution of how many postings (in bytes) were needed for each Series() call in Thanos Store. Useful for determining limits.
- [#5703](https://github.com/thanos-io/thanos/pull/5703) StoreAPI: Added `hash` field to series' chunks. Store gateway and receive implements that field and proxy leverage that for quicker deduplication.
- [#5801](https://github.com/thanos-io/thanos/pull/5801) Store: Added a new flag `--store.grpc.downloaded-bytes-limit` that limits the number of bytes downloaded in each Series/LabelNames/LabelValues call. Use `thanos_bucket_store_postings_size_bytes` for determining the limits.
- [#5836](https://github.com/thanos-io/thanos/pull/5836) Receive: Added hidden flag `tsdb.memory-snapshot-on-shutdown` to enable experimental TSDB feature to snapshot on shutdown. This is intended to speed up receiver restart.
- [#5839](https://github.com/thanos-io/thanos/pull/5839) Receive: Added parameter `--tsdb.out-of-order.time-window` to set time window for experimental out-of-order samples ingestion. Disabled by default (set to 0s). Please note if you enable this option and you use compactor, make sure you set the `--enable-vertical-compaction` flag, otherwise you might risk compactor halt.
- [#5889](https://github.com/thanos-io/thanos/pull/5889) Query Frontend: Added support for vertical sharding `label_replace` and `label_join` functions.
- [#5865](https://github.com/thanos-io/thanos/pull/5865) Compact: Retry on sync metas error.
- [#5819](https://github.com/thanos-io/thanos/pull/5819) Store: Added a few objectives for Store's data summaries (touched/fetched amount and sizes). They are: 50, 95, and 99 quantiles.
- [#5837](https://github.com/thanos-io/thanos/pull/5837) Store: Added streaming retrival of series from object storage.
- [#5940](https://github.com/thanos-io/thanos/pull/5940) Objstore: Support for authenticating to Swift using application credentials.
- [#5945](https://github.com/thanos-io/thanos/pull/5945) Tools: Added new `no-downsample` marker to skip blocks when downsampling via `thanos tools bucket mark --marker=no-downsample-mark.json`. This will skip downsampling for blocks with the new marker.
- [#5977](https://github.com/thanos-io/thanos/pull/5977) Tools: Added remove flag on bucket mark command to remove deletion, no-downsample or no-compact markers on the block

### Changed

- [#5785](https://github.com/thanos-io/thanos/pull/5785) Query: `thanos_store_nodes_grpc_connections` now trimms `external_labels` label name longer than 1000 character. It also allows customizations in what labels to preserve using `query.conn-metric.label` flag.
- [#5542](https://github.com/thanos-io/thanos/pull/5542) Mixin: Added query concurrency panel to Querier dashboard.
- [#5846](https://github.com/thanos-io/thanos/pull/5846) Query Frontend: vertical query sharding supports subqueries.
- [#5593](https://github.com/thanos-io/thanos/pull/5593) Cache: switch Redis client to [Rueidis](https://github.com/rueian/rueidis). Rueidis is [faster](https://github.com/rueian/rueidis#benchmark-comparison-with-go-redis-v9) and provides [client-side caching](https://redis.io/docs/manual/client-side-caching/). It is highly recommended to use it so that repeated requests for the same key would not be needed.
- [#5896](https://github.com/thanos-io/thanos/pull/5896) *: Upgrade Prometheus to v0.40.7 without implementing native histogram support. *Querying native histograms will fail with `Error executing query: invalid chunk encoding "<unknown>"` and native histograms in write requests are ignored.*
- [#5909](https://github.com/thanos-io/thanos/pull/5909) Receive: Compact tenant head after no appends have happened for 1.5 `tsdb.max-block-size`.
- [#5838](https://github.com/thanos-io/thanos/pull/5838) Mixin: Added data touched type to Store dashboard.
- [#5922](https://github.com/thanos-io/thanos/pull/5922) Compact: Retry on clean, partial marked errors when possible.

### Removed

- [#5824](https://github.com/thanos-io/thanos/pull/5824) Mixin: Remove noisy `ThanosReceiveTrafficBelowThreshold` alert.

## [v0.29.0](https://github.com/thanos-io/thanos/tree/release-0.29) - 2022.11.03

### Fixed

- [#5642](https://github.com/thanos-io/thanos/pull/5642) Receive: Log labels correctly in writer debug messages.
- [#5655](https://github.com/thanos-io/thanos/pull/5655) Receive: Fix recreating already pruned tenants.
- [#5702](https://github.com/thanos-io/thanos/pull/5702) Store: Upgrade minio-go/v7 to fix panic caused by leaked goroutines.
- [#5736](https://github.com/thanos-io/thanos/pull/5736) Compact: Fix crash in GatherNoCompactionMarkFilter.NoCompactMarkedBlocks.
- [#5763](https://github.com/thanos-io/thanos/pull/5763) Compact: Enable metadata cache.
- [#5759](https://github.com/thanos-io/thanos/pull/5759) Compact: Fix missing duration log key.
- [#5799](https://github.com/thanos-io/thanos/pull/5799) Query Frontend: Fixed sharding behaviour for vector matches. Now queries with sharding should work properly where the query looks like: `foo and without (lbl) bar`.

### Added

- [#5565](https://github.com/thanos-io/thanos/pull/5565) Receive: Allow remote write request limits to be defined per file and tenant (experimental).
* [#5654](https://github.com/thanos-io/thanos/pull/5654) Query: add `--grpc-compression` flag that controls the compression used in gRPC client. With the flag it is now possible to compress the traffic between Query and StoreAPI nodes - you get lower network usage in exchange for a bit higher CPU/RAM usage.
- [#5650](https://github.com/thanos-io/thanos/pull/5650) Query Frontend: Add sharded queries metrics. `thanos_frontend_sharding_middleware_queries_total` shows how many queries were sharded or not sharded.
- [#5658](https://github.com/thanos-io/thanos/pull/5658) Query Frontend: Introduce new optional parameters (`query-range.min-split-interval`, `query-range.max-split-interval`, `query-range.horizontal-shards`) to implement more dynamic horizontal query splitting.
- [#5721](https://github.com/thanos-io/thanos/pull/5721) Store: Add metric `thanos_bucket_store_empty_postings_total` for number of empty postings when fetching series.
- [#5723](https://github.com/thanos-io/thanos/pull/5723) Compactor: Support disable block viewer UI.
- [#5674](https://github.com/thanos-io/thanos/pull/5674) Query Frontend/Store: Add support connecting to redis using TLS.
- [#5734](https://github.com/thanos-io/thanos/pull/5734) Store: Support disable block viewer UI.
- [#5411](https://github.com/thanos-io/thanos/pull/5411) Tracing: Add OpenTelemetry Protocol exporter.
- [#5779](https://github.com/thanos-io/thanos/pull/5779) Objstore: Support specifying S3 storage class.
- [#5741](https://github.com/thanos-io/thanos/pull/5741) Query: add metrics on how much data is being selected by downstream Store APIs.
- [#5673](https://github.com/thanos-io/thanos/pull/5673) Receive: Reload tenant limit configuration on file change.
- [#5749](https://github.com/thanos-io/thanos/pull/5749) Query Frontend: Added small LRU cache to cache query analysis results.
- [#6544](https://github.com/thanos-io/thanos/pull/6500) Objstore: Update objstore to latest version which adds a new metric regarding uploaded TSDB bytes

### Changed

- [#5738](https://github.com/thanos-io/thanos/pull/5738) Global: replace `crypto/sha256` with `minio/sha256-simd` to make hash calculation faster in metadata and reloader packages.
- [#5648](https://github.com/thanos-io/thanos/pull/5648) Query Frontend: cache vertical shards in query-frontend.
- [#5753](https://github.com/thanos-io/thanos/pull/5753) Build with Go 1.19.
- [#5255](https://github.com/thanos-io/thanos/pull/5296) Query: Use k-way merging for the proxying logic. The proxying sub-system now uses much less resources (~25-80% less CPU usage, ~30-50% less RAM usage according to our benchmarks). Reduces query duration by a few percent on queries with lots of series.
- [#5690](https://github.com/thanos-io/thanos/pull/5690) Compact: update `--debug.accept-malformed-index` flag to apply to downsampling. Previously the flag only applied to compaction, and fatal errors would still occur when downsampling was attempted.
- [#5707](https://github.com/thanos-io/thanos/pull/5707) Objstore: Update objstore to latest version which includes a refactored Azure Storage Account implementation with a new SDK.
- [#5641](https://github.com/thanos-io/thanos/pull/5641) Store: Remove hardcoded labels in shard matcher.
- [#5641](https://github.com/thanos-io/thanos/pull/5641) Query: Inject unshardable le label in query analyzer.
- [#5685](https://github.com/thanos-io/thanos/pull/5685) Receive: Make active/head series limiting configuration per tenant by adding it to new limiting config.
- [#5411](https://github.com/thanos-io/thanos/pull/5411) Tracing: Change Jaeger exporter from OpenTracing to OpenTelemetry. *Options `RPC Metrics`, `Gen128Bit` and `Disabled` are now deprecated and won't have any effect when set :warning:.*
- [#5767](https://github.com/thanos-io/thanos/pull/5767) *: Upgrade Prometheus to v2.39.0.
- [#5771](https://github.com/thanos-io/thanos/pull/5771) *: Upgrade Prometheus to v2.39.1.

### Removed

## [v0.28.1](https://github.com/thanos-io/thanos/tree/release-0.28) - 2022.10.06

### Fixed

- [#5702](https://github.com/thanos-io/thanos/pull/5702) Store: Upgrade minio-go/v7 to fix panic caused by leaked goroutines.

## [v0.28.0](https://github.com/thanos-io/thanos/tree/release-0.28) - 2022.08.26

### Fixed
- [#5502](https://github.com/thanos-io/thanos/pull/5502) Receive: Handle exemplar storage errors as conflict error.
- [#5534](https://github.com/thanos-io/thanos/pull/5534) Query: Set struct return by query API alerts same as prometheus API.
- [#5554](https://github.com/thanos-io/thanos/pull/5554) Query/Receiver: Fix querying exemplars from multi-tenant receivers.
- [#5583](https://github.com/thanos-io/thanos/pull/5583) Query: Fix data race between Respond() and query/queryRange functions. Fixes [#5410](https://github.com/thanos-io/thanos/pull/5410).

### Added

- [#5573](https://github.com/thanos-io/thanos/pull/5573) Sidecar: Added `--prometheus.get_config_interval` and `--prometheus.get_config_timeout` allowing to configure parameters for getting Prometheus config.
- [#5440](https://github.com/thanos-io/thanos/pull/5440) HTTP metrics: export number of in-flight HTTP requests.
- [#5424](https://github.com/thanos-io/thanos/pull/5424) Receive: Export metrics regarding size of remote write requests.
- [#5420](https://github.com/thanos-io/thanos/pull/5420) Receive: Automatically remove stale tenants.
- [#5472](https://github.com/thanos-io/thanos/pull/5472) Receive: Add new tenant metrics to example dashboard.
- [#5475](https://github.com/thanos-io/thanos/pull/5475) Compact/Store: Added `--block-files-concurrency` allowing to configure number of go routines for downloading and uploading block files during compaction.
- [#5470](https://github.com/thanos-io/thanos/pull/5470) Receive: Expose TSDB stats as metrics for all tenants.
- [#5493](https://github.com/thanos-io/thanos/pull/5493) Compact: Added `--compact.blocks-fetch-concurrency` allowing to configure number of goroutines for downloading blocks during compactions.
- [#5480](https://github.com/thanos-io/thanos/pull/5480) Query: Expose endpoint info timeout as a hidden flag `--endpoint.info-timeout`.
- [#5527](https://github.com/thanos-io/thanos/pull/5527) Receive: Add per request limits for remote write. Added four new hidden flags `--receive.write-request-limits.max-size-bytes`, `--receive.write-request-limits.max-series`, `--receive.write-request-limits.max-samples` and `--receive.write-request-limits.max-concurrency` for limiting requests max body size, max amount of series, max amount of samples and max amount of concurrent requests.
- [#5520](https://github.com/thanos-io/thanos/pull/5520) Receive: Meta-monitoring based active series limiting (experimental). This mode is only available if Receiver is in Router or RouterIngestor mode, and config is provided. Added four new hidden flags `receive.tenant-limits.max-head-series` for the max active series for the tenant, `receive.tenant-limits.meta-monitoring-url` for the Meta-monitoring URL, `receive.tenant-limits.meta-monitoring-query` for specifying the PromQL query to execute and `receive.tenant-limits.meta-monitoring-client` for specifying HTTP client configs.
- [#5555](https://github.com/thanos-io/thanos/pull/5555) Query: Added `--query.active-query-path` flag, allowing the user to configure the directory to create an active query tracking file, `queries.active`, for different resolution.
- [#5566](https://github.com/thanos-io/thanos/pull/5566) Receive: Added experimental support to enable chunk write queue via `--tsdb.write-queue-size` flag.
- [#5575](https://github.com/thanos-io/thanos/pull/5575) Receive: Add support for gRPC compression with snappy.
- [#5508](https://github.com/thanos-io/thanos/pull/5508) Receive: Validate labels in write requests.
- [#5439](https://github.com/thanos-io/thanos/pull/5439) Mixin: Add Alert ThanosQueryOverload to Mixin.
- [#5342](https://github.com/thanos-io/thanos/pull/5342) Query/Query Frontend: Implement vertical sharding at query frontend for range queries.
- [#5561](https://github.com/thanos-io/thanos/pull/5561) Query Frontend: Support instant query vertical sharding.
- [#5453](https://github.com/thanos-io/thanos/pull/5453) Compact: Skip erroneous empty non `*AggrChunk` chunks during 1h downsampling of 5m resolution blocks.
- [#5607](https://github.com/thanos-io/thanos/pull/5607) Query: Support custom lookback delta from request in query api.

### Changed

- [#5447](https://github.com/thanos-io/thanos/pull/5447) Promclient: Ignore 405 status codes for Prometheus buildVersion requests.
- [#5451](https://github.com/thanos-io/thanos/pull/5451) Azure: Reduce memory usage by not buffering file downloads entirely in memory.
- [#5484](https://github.com/thanos-io/thanos/pull/5484) Update Prometheus deps to v2.36.2.
- [#5511](https://github.com/thanos-io/thanos/pull/5511) Update Prometheus deps to v2.37.0.
- [#5588](https://github.com/thanos-io/thanos/pull/5588) Store: Improve index header reading performance by sorting values first.
- [#5596](https://github.com/thanos-io/thanos/pull/5596) Store: Filter external labels from matchers on LabelValues/LabelNames to improve performance.

## [v0.27.0](https://github.com/thanos-io/thanos/tree/release-0.27) - 2022.07.05

### Fixed
- [#5339](https://github.com/thanos-io/thanos/pull/5339) Receive: Fix deadlock on interrupt in routerOnly mode.
- [#5357](https://github.com/thanos-io/thanos/pull/5357) Store: fix groupcache handling of slashes.
- [#5427](https://github.com/thanos-io/thanos/pull/5427) Receive: Fix Ketama hashring replication consistency.

### Added

- [#5337](https://github.com/thanos-io/thanos/pull/5337) Thanos Object Store: Add the `prefix` option to buckets.
- [#5409](https://github.com/thanos-io/thanos/pull/5409) S3: Add option to force DNS style lookup.
- [#5352](https://github.com/thanos-io/thanos/pull/5352) Cache: Add cache metrics to groupcache.
- [#5391](https://github.com/thanos-io/thanos/pull/5391) Receive: Add relabeling support.
- [#5408](https://github.com/thanos-io/thanos/pull/5408) Receive: Add support for consistent hashrings.
- [#5391](https://github.com/thanos-io/thanos/pull/5391) Receive: Implement api/v1/status/tsdb.

### Changed

- [#5410](https://github.com/thanos-io/thanos/pull/5410) Query: Close() after using query. This should reduce bumps in memory allocations.
- [#5417](https://github.com/thanos-io/thanos/pull/5417) Ruler: *Breaking if you have not set this value (`--eval-interval`) yourself and rely on that value. :warning:*. Change the default evaluation interval from 30s to 1 minute in order to be compliant with Prometheus alerting compliance specification: https://github.com/prometheus/compliance/blob/main/alert_generator/specification.md#executing-an-alerting-rule.

### Removed

- [#5426](https://github.com/thanos-io/thanos/pull/5426) Compactor: Remove an unused flag `--block-sync-concurrency`.

## [v0.26.0](https://github.com/thanos-io/thanos/tree/release-0.26) - 2022.05.05

### Fixed
- [#5281](https://github.com/thanos-io/thanos/pull/5281) Blocks: Use correct separators for filesystem paths and object storage paths respectively.
- [#5300](https://github.com/thanos-io/thanos/pull/5300) Query: Ignore cache on queries with deduplication off.
- [#5324](https://github.com/thanos-io/thanos/pull/5324) Reloader: Force trigger reload when config rollbacked.

### Added

- [#5220](https://github.com/thanos-io/thanos/pull/5220) Query Frontend: Add `--query-frontend.forward-header` flag, forward headers to downstream querier.
- [#5250](https://github.com/thanos-io/thanos/pull/5250/files) Querier: Expose Query and QueryRange APIs through GRPC.
- [#5290](https://github.com/thanos-io/thanos/pull/5290) Add support for [ppc64le](https://en.wikipedia.org/wiki/Ppc64).

### Changed

- [#4838](https://github.com/thanos-io/thanos/pull/4838) Tracing: Chanced client for Stackdriver which deprecated "type: STACKDRIVER" in tracing YAML configuration. Use `type: GOOGLE_CLOUD` instead (`STACKDRIVER` type remains for backward compatibility).
- [#5170](https://github.com/thanos-io/thanos/pull/5170) All: Upgraded the TLS version from TLS1.2 to TLS1.3.
- [#5205](https://github.com/thanos-io/thanos/pull/5205) Rule: Add ruler labels as external labels in stateless ruler mode.
- [#5206](https://github.com/thanos-io/thanos/pull/5206) Cache: Add timeout for groupcache's fetch operation.
- [#5218](https://github.com/thanos-io/thanos/pull/5218) Tools: Thanos tools bucket downsample is now running continously.
- [#5231](https://github.com/thanos-io/thanos/pull/5231) Tools: Bucket verify tool ignores blocks with deletion markers.
- [#5244](https://github.com/thanos-io/thanos/pull/5244) Query: Promote negative offset and `@` modifier to stable features as per Prometheus [#10121](https://github.com/prometheus/prometheus/pull/10121).
- [#5255](https://github.com/thanos-io/thanos/pull/5255) InfoAPI: Set store API unavailable when stores are not ready.
- [#5256](https://github.com/thanos-io/thanos/pull/5256) Update Prometheus deps v2.33.5.
- [#5271](https://github.com/thanos-io/thanos/pull/5271) DNS: Fix miekgdns resolver to work with CNAME records too.

### Removed

- [#5145](https://github.com/thanos-io/thanos/pull/5145) UI: Remove old Prometheus UI.

## [v0.25.2](https://github.com/thanos-io/thanos/releases/tag/v0.25.2) - 2022.03.24

### Fixed

- [#5202](https://github.com/thanos-io/thanos/pull/5202) Exemplars: Return empty data instead of `nil` if no data available.
- [#5204](https://github.com/thanos-io/thanos/pull/5204) Store: Fix data race in advertised label set in bucket store.
- [#5242](https://github.com/thanos-io/thanos/pull/5242) Ruler: Make ruler use the correct WAL directory.

## [v0.25.1](https://github.com/thanos-io/thanos/tree/release-0.25) - 2022.03.09

The binaries published with this release are built with Go1.17.8 to avoid [CVE-2022-24921](https://cve.mitre.org/cgi-bin/cvename.cgi?name=CVE-2022-24921).

### Fixed

- [#5226](https://github.com/thanos-io/thanos/pull/5226) Rebuild Thanos for v0.25.1 with Go 1.17.8

## [v0.25.0](https://github.com/thanos-io/thanos/tree/release-0.25) - 2022.02.23

### Added

- [#5153](https://github.com/thanos-io/thanos/pull/5153) Receive: option to extract tenant from client certificate
- [#5110](https://github.com/thanos-io/thanos/pull/5110) Block: Do not upload DebugMeta files to obj store.
- [#4963](https://github.com/thanos-io/thanos/pull/4963) Compactor, Store, Tools: Loading block metadata now only filters out duplicates within a source (or compaction group if replica labels are configured), and does so in parallel over sources.
- [#5089](https://github.com/thanos-io/thanos/pull/5089) S3: Create an empty map in the case SSE-KMS is used and no KMSEncryptionContext is passed.
- [#4970](https://github.com/thanos-io/thanos/pull/4970) Tools `tools bucket ls`: Added a new flag `exclude-delete` to exclude blocks marked for deletion.
- [#4903](https://github.com/thanos-io/thanos/pull/4903) Compactor: Added tracing support for compaction.
- [#4909](https://github.com/thanos-io/thanos/pull/4909) Compactor: Add flag --max-time / --min-time to filter blocks that are ready to be compacted.
- [#4942](https://github.com/thanos-io/thanos/pull/4942) Tracing: add `traceid_128bit` support for jaeger.
- [#4917](https://github.com/thanos-io/thanos/pull/4917) Query: add initial query pushdown for a subset of aggregations. Can be enabled with `--enable-feature=query-pushdown` on Thanos Query.
- [#4888](https://github.com/thanos-io/thanos/pull/4888) Cache: Support redis cache backend.
- [#4946](https://github.com/thanos-io/thanos/pull/4946) Store: Support tls_config configuration for the s3 minio client.
- [#4974](https://github.com/thanos-io/thanos/pull/4974) Store: Support tls_config configuration for connecting with Azure storage.
- [#4999](https://github.com/thanos-io/thanos/pull/4999) COS: Support `endpoint` configuration for vpc internal endpoint.
- [#5059](https://github.com/thanos-io/thanos/pull/5059) Compactor: Adding minimum retention flag validation for downsampling retention.
- [#4667](https://github.com/thanos-io/thanos/pull/4667) S3: Add a pure AWS-SDK auth for S3 storage.
- [#5111](https://github.com/thanos-io/thanos/pull/5111) Query: Add matcher support to Rules endpoint.
- [#5117](https://github.com/thanos-io/thanos/pull/5117) Bucket replicate: Added flag `--ignore-marked-for-deletion` to avoid replication of blocks with the deletion mark.
- [#5148](https://github.com/thanos-io/thanos/pull/5148) Receive: Add tenant tag for tracing spans.
- [#4927](https://github.com/thanos-io/thanos/pull/4927) Rule: Added ability to specify multiple remote write targets.
- [#4818](https://github.com/thanos-io/thanos/pull/4818) Store: Add Groupcache as a cache backend.

### Changed

- [#5144](https://github.com/thanos-io/thanos/pull/5144) UI: Improve graph color.
- [#5119](https://github.com/thanos-io/thanos/pull/5119) UI: Optimize Target, Alert and Service Discovery page and on each of them add a search bar.
- [#4885](https://github.com/thanos-io/thanos/pull/4885) Store: Make `queryStats` log with human-readable format.

### Fixed

- [#5102](https://github.com/thanos-io/thanos/pull/5102) UI: Filter block rows in bucket UI according to searched block ID.
- [#5051](https://github.com/thanos-io/thanos/pull/5051) Prober: Decrease 'changing probe status' log spamming.
- [#4918](https://github.com/thanos-io/thanos/pull/4918) Tracing: Fixing force tracing with Jaeger.
- [#4879](https://github.com/thanos-io/thanos/pull/4879) Bucket verify: Fixed bug causing wrong number of blocks to be checked.
- [#4908](https://github.com/thanos-io/thanos/pull/4908) UI: Show 'minus' icon and add tooltip when store min / max time is not available.
- [#4883](https://github.com/thanos-io/thanos/pull/4883) Mixin: adhere to RFC 1123 compatible component naming.
- [#5114](https://github.com/thanos-io/thanos/pull/5114) Tools `thanos bucket inspect`: Fix time formatting.
- [#5139](https://github.com/thanos-io/thanos/pull/5139) COS: Support multi-part upload, fix upload issue when index size is larger than 5GB.
- [#5014](https://github.com/thanos-io/thanos/pull/5014) Query: Set default times for `query_exemplars` API.
- [#5103](https://github.com/thanos-io/thanos/pull/5013) Store: Fix race condition in filesystem client's `Delete()`.

## [v0.24.0](https://github.com/thanos-io/thanos/tree/release-0.24) - 2021.12.22

### Added

- [#4977](https://github.com/thanos-io/thanos/pull/4977) Build: Upgrade to `bingo v0.5.2` and implements `gotesplit` to allow for parallelism in our GitHub e2e tests.
- [#4228](https://github.com/thanos-io/thanos/pull/4228) Tools `thanos bucket inspect`: Add flag `--output` to provide output method (table,csv,tsv).
- [#4282](https://github.com/thanos-io/thanos/pull/4282) Query: *breaking :warning:* Add `--endpoint` flag to the querier. The `--store` flag will eventually be replaced.
- [#4636](https://github.com/thanos-io/thanos/pull/4636) Azure: Support authentication using user-assigned managed identity
- [#4680](https://github.com/thanos-io/thanos/pull/4680) Query: Add `exemplar.partial-response` flag to control partial response.
- [#4679](https://github.com/thanos-io/thanos/pull/4679) Query: Add `enable-feature` flag to enable negative offsets and `@` modifier, similar to Prometheus.
- [#4696](https://github.com/thanos-io/thanos/pull/4696) Query: Add cache name to tracing spans.
- [#4710](https://github.com/thanos-io/thanos/pull/4710) Store: Add metric to capture timestamp of the last loaded block.
- [#4736](https://github.com/thanos-io/thanos/pull/4736) S3: Add capability to use custom AWS STS Endpoint.
- [#4764](https://github.com/thanos-io/thanos/pull/4764) Compactor: add `block-viewer.global.sync-block-timeout` flag to set the timeout of synchronization block metas.
- [#4801](https://github.com/thanos-io/thanos/pull/4801) Compactor: added Prometheus metrics for tracking the progress of compaction and downsampling.
- [#4444](https://github.com/thanos-io/thanos/pull/4444) UI: add mark deletion and no compaction to the Block UI.
- [#4576](https://github.com/thanos-io/thanos/pull/4576) UI: add filter compaction level to the Block UI.
- [#4731](https://github.com/thanos-io/thanos/pull/4731) Rule: add stateless mode to ruler according to https://thanos.io/tip/proposals-done/202005-scalable-rule-storage.md/. Continue https://github.com/thanos-io/thanos/pull/4250.
- [#4612](https://github.com/thanos-io/thanos/pull/4612) Sidecar: add `--prometheus.http-client` and `--prometheus.http-client-file` flag for sidecar to connect Prometheus with basic auth or TLS.
- [#4847](https://github.com/thanos-io/thanos/pull/4847) Query: add `--alert.query-url` which is used in the user interface for rules/alerts pages. By default the HTTP listen address is used for this URL.
- [#4856](https://github.com/thanos-io/thanos/pull/4856) Mixin: Add Query Frontend Grafana dashboard.
- [#4848](https://github.com/thanos-io/thanos/pull/4848) Compactor: added Prometheus metric for tracking the progress of retention.
- [#4874](https://github.com/thanos-io/thanos/pull/4874) Query: Add `--endpoint-strict` flag to statically configure Thanos API server endpoints. It is similar to `--store-strict` but supports passing any Thanos gRPC APIs: StoreAPI, MetadataAPI, RulesAPI, TargetsAPI and ExemplarsAPI.
- [#4868](https://github.com/thanos-io/thanos/pull/4868) Rule: Support ruleGroup limit introduced by Prometheus v2.31.0.
- [#4897](https://github.com/thanos-io/thanos/pull/4897) Query: Add validation for querier address flags.

### Fixed

- [#4508](https://github.com/thanos-io/thanos/pull/4508) Sidecar, Mixin: Rename `ThanosSidecarUnhealthy` to `ThanosSidecarNoConnectionToStartedPrometheus`; Remove `ThanosSidecarPrometheusDown` alert; Remove unused `thanos_sidecar_last_heartbeat_success_time_seconds` metrics.
- [#4663](https://github.com/thanos-io/thanos/pull/4663) Fetcher: Fix discovered data races.
- [#4754](https://github.com/thanos-io/thanos/pull/4754) Query: Fix possible panic on stores endpoint.
- [#4753](https://github.com/thanos-io/thanos/pull/4753) Store: validate block sync concurrency parameter.
- [#4779](https://github.com/thanos-io/thanos/pull/4779) Examples: Fix the interactive test for MacOS users.
- [#4792](https://github.com/thanos-io/thanos/pull/4792) Store: Fix data race in BucketedBytes pool.
- [#4769](https://github.com/thanos-io/thanos/pull/4769) Query Frontend: Add "X-Request-ID" field and other fields to start call log.
- [#4709](https://github.com/thanos-io/thanos/pull/4709) Store: Fix panic when the application is stopped.
- [#4777](https://github.com/thanos-io/thanos/pull/4777) Query: Fix data race in exemplars server.
- [#4811](https://github.com/thanos-io/thanos/pull/4811) Query: Fix data race in metadata, rules, and targets servers.
- [#4795](https://github.com/thanos-io/thanos/pull/4795) Query: Fix deadlock in endpointset.
- [#4928](https://github.com/thanos-io/thanos/pull/4928) Azure: Only create an http client once, to conserve memory.
- [#4962](https://github.com/thanos-io/thanos/pull/4962) Compact/downsample: fix deadlock if error occurs with some backlog of blocks; fixes [this pull request](https://github.com/thanos-io/thanos/pull/4430). Affected versions are 0.22.0 - 0.23.1.

### Changed

- [#4864](https://github.com/thanos-io/thanos/pull/4864) UI: Remove the old PromQL editor.
- [#4708](https://github.com/thanos-io/thanos/pull/4708) Receive: Remove gRPC message size limit, which fixes errors commonly seen when receivers forward messages within a hashring.

## [v0.23.2](https://github.com/thanos-io/thanos/tree/release-0.23) - 2021.12.22

### Fixed

- [#4795](https://github.com/thanos-io/thanos/pull/4795) Query: Fix deadlock in endpointset.
- [#4962](https://github.com/thanos-io/thanos/pull/4962) Compact/downsample: fix deadlock if error occurs with some backlog of blocks; fixes [this pull request](https://github.com/thanos-io/thanos/pull/4430). Affected versions are 0.22.0 - 0.23.1.
- [#4939](https://github.com/thanos-io/thanos/pull/4939) Sidecar: set Sidecar to NOT READY when it cannot establish a connection with Prometheus
- [#4864](https://github.com/thanos-io/thanos/pull/4864) UI: Remove the old PromQL editor

## [v0.23.1](https://github.com/thanos-io/thanos/tree/release-0.23) - 2021.10.1

- [#4714](https://github.com/thanos-io/thanos/pull/4714) EndpointSet: Do not use unimplemented yet new InfoAPI to obtain metadata (avoids unnecessary HTTP roundtrip, instrumentation/alerts spam and logs).

## [v0.23.2](https://github.com/thanos-io/thanos/tree/release-0.23) - 2021.12.22

### Fixed

- [#4795](https://github.com/thanos-io/thanos/pull/4795) Query: Fix deadlock in endpointset.
- [#4962](https://github.com/thanos-io/thanos/pull/4962) Compact/downsample: fix deadlock if error occurs with some backlog of blocks; fixes [this pull request](https://github.com/thanos-io/thanos/pull/4430). Affected versions are 0.22.0 - 0.23.1.

## [v0.23.1](https://github.com/thanos-io/thanos/tree/release-0.23) - 2021.10.1

### Fixed

- [#4714](https://github.com/thanos-io/thanos/pull/4714) Endpointset: Do not use info client to obtain metadata.

## [v0.23.0](https://github.com/thanos-io/thanos/tree/release-0.23) - 2021.09.23

### Added

- [#4453](https://github.com/thanos-io/thanos/pull/4453) Tools `thanos bucket web`: Add flag `--selector.relabel-config-file` / `--selector.relabel-config` / `--max-time` / `--min-time` to filter served blocks.
- [#4482](https://github.com/thanos-io/thanos/pull/4482) Store: Add `http_config` option for COS object store client.
- [#4487](https://github.com/thanos-io/thanos/pull/4487) Query/Store: Add memcached auto discovery support for all caching clients.
- [#4444](https://github.com/thanos-io/thanos/pull/4444) UI: Add search to the Block UI.
- [#4509](https://github.com/thanos-io/thanos/pull/4509) Logging: Add `duration_ms` in int64 to the logs for easier log filtering.
- [#4462](https://github.com/thanos-io/thanos/pull/4462) UI: Highlighting blocks overlap in the Block UI.
- [#4469](https://github.com/thanos-io/thanos/pull/4469) Compact: Add flag `compact.skip-block-with-out-of-order-chunks` to skip blocks with out-of-order chunks during compaction instead of halting.
- [#4506](https://github.com/thanos-io/thanos/pull/4506) Store: Add `Baidu BOS` object storage, see [documents](docs/storage.md#baidu-bos) for further information.
- [#4552](https://github.com/thanos-io/thanos/pull/4552) Compact: Add `thanos_compact_downsample_duration_seconds` histogram metric.
- [#4594](https://github.com/thanos-io/thanos/pull/4594) Reloader: Expose metrics in config reloader to give info on the last operation.
- [#4619](https://github.com/thanos-io/thanos/pull/4619) Tracing: Added consistent tags to Series call from Querier about number important series statistics: `processed.series`, `processed.samples`, `processed.samples` and `processed.bytes`. This will give admin idea of how much data each component processes per query.
- [#4623](https://github.com/thanos-io/thanos/pull/4623) Query-frontend: Make HTTP downstream tripper (client) configurable via parameters `--query-range.downstream-tripper-config` and `--query-range.downstream-tripper-config-file`. If your downstream URL is localhost or 127.0.0.1 then it is strongly recommended to bump `max_idle_conns_per_host` to at least 100 so that `query-frontend` could properly use HTTP keep-alive connections and thus reduce the latency of `query-frontend` by about 20%.

### Fixed

- [#4468](https://github.com/thanos-io/thanos/pull/4468) Rule: Fix temporary rule filename composition issue.
- [#4476](https://github.com/thanos-io/thanos/pull/4476) UI: Fix incorrect html escape sequence used for '>' symbol.
- [#4532](https://github.com/thanos-io/thanos/pull/4532) Mixin: Fix "all jobs" selector in thanos mixin dashboards.
- [#4607](https://github.com/thanos-io/thanos/pull/4607) Azure: Fix Azure MSI Rate Limit.

### Changed

- [#4519](https://github.com/thanos-io/thanos/pull/4519) Query: Switch to miekgdns DNS resolver as the default one.
- [#4586](https://github.com/thanos-io/thanos/pull/4586) Update Prometheus/Cortex dependencies and implement LabelNames() pushdown as a result; provides massive speed-up for the labels API in Thanos Query.
- [#4421](https://github.com/thanos-io/thanos/pull/4421) *breaking :warning:*: `--store` (in the future, to be renamed to `--endpoints`) now supports passing any APIs from Thanos gRPC APIs: StoreAPI, MetadataAPI, RulesAPI, TargetsAPI and ExemplarsAPI (in oppose in the past you have to put it in hidden `--targets`, `--rules` etc flags). `--store` will now automatically detect what APIs server exposes.
- [#4669](https://github.com/thanos-io/thanos/pull/4669) Moved Prometheus dependency to v2.30.

## [v0.22.0](https://github.com/thanos-io/thanos/tree/release-0.22) - 2021.07.22

### Added

- [#4394](https://github.com/thanos-io/thanos/pull/4394) Add error logs to receiver when write request rejected with invalid replica
- [#4403](https://github.com/thanos-io/thanos/pull/4403) UI: Add sorting and filtering to flags page
- [#4299](https://github.com/thanos-io/thanos/pull/4299) Tracing: Add tracing to exemplar APIs.
- [#4327](https://github.com/thanos-io/thanos/pull/4327) Add environment variable substitution to all YAML configuration flags.
- [#4239](https://github.com/thanos-io/thanos/pull/4239) Add penalty based deduplication mode for compactor.
- [#4292](https://github.com/thanos-io/thanos/pull/4292) Receive: Enable exemplars ingestion and querying.
- [#4392](https://github.com/thanos-io/thanos/pull/4392) Tools: Added `--delete-blocks` to bucket rewrite tool to mark the original blocks for deletion after rewriting is done.
- [#3970](https://github.com/thanos-io/thanos/pull/3970) Azure: Adds more configuration options for Azure blob storage. This allows for pipeline and reader specific configuration. Implements HTTP transport configuration options. These options allows for more fine-grained control on timeouts and retries. Implements MSI authentication as second method of authentication via a service principal token.
- [#4406](https://github.com/thanos-io/thanos/pull/4406) Tools: Add retention command for applying retention policy on the bucket.
- [#4430](https://github.com/thanos-io/thanos/pull/4430) Compact: Add flag `downsample.concurrency` to specify the concurrency of downsampling blocks.

### Fixed

- [#4384](https://github.com/thanos-io/thanos/pull/4384) Fix the experimental PromQL editor when used on multiple line.
- [#4342](https://github.com/thanos-io/thanos/pull/4342) ThanosSidecarUnhealthy doesn't fire if the sidecar is never healthy
- [#4388](https://github.com/thanos-io/thanos/pull/4388) Receive: fix bug in forwarding remote-write requests within the hashring via gRPC when TLS is enabled on the HTTP server but not on the gRPC server.
- [#4442](https://github.com/thanos-io/thanos/pull/4442) Ruler: fix SIGHUP reload signal not working.

### Changed

- [#4354](https://github.com/thanos-io/thanos/pull/4354) Receive: use the S2 library for decoding Snappy data; saves about 5-7% of CPU time in the Receive component when handling incoming remote write requests
- [#4369](https://github.com/thanos-io/thanos/pull/4354) Build: do not upgrade apline version

## [v0.21.1](https://github.com/thanos-io/thanos/releases/tag/v0.21.1) - 2021.06.04

### Fixed

- [#4308](https://github.com/thanos-io/thanos/pull/4308) Sidecar: reloader: fix output config file permission

## [v0.21.0](https://github.com/thanos-io/thanos/releases/tag/v0.21.0) - 2021.06.03

### Added

- [#4117](https://github.com/thanos-io/thanos/pull/4117) Mixin: new alert ThanosReceiveTrafficBelowThreshold to flag if the ingestion average of the last hour dips below 50% of the ingestion average for the last 12 hours.
- [#4107](https://github.com/thanos-io/thanos/pull/4107) Store: `LabelNames` and `LabelValues` now support label matchers.
- [#3940](https://github.com/thanos-io/thanos/pull/3940) Sidecar: Added matchers support to `LabelValues`
- [#4171](https://github.com/thanos-io/thanos/pull/4171) Docker: Busybox image updated to latest (1.33.1)
- [#4175](https://github.com/thanos-io/thanos/pull/4175) Added Tag Configuration Support Lightstep Tracing
- [#4176](https://github.com/thanos-io/thanos/pull/4176) Query API: Adds optional `Stats param` to return stats for query APIs
- [#4125](https://github.com/thanos-io/thanos/pull/4125) Rule: Add `--alert.relabel-config` / `--alert.relabel-config-file` allowing to specify alert relabel configurations like [Prometheus](https://prometheus.io/docs/prometheus/latest/configuration/configuration/#relabel_config)
- [#4211](https://github.com/thanos-io/thanos/pull/4211) Add TLS and basic authentication to Thanos APIs
- [#4249](https://github.com/thanos-io/thanos/pull/4249) UI: add dark theme
- [#3707](https://github.com/thanos-io/thanos/pull/3707) Tools: Added `--rewrite.to-relabel-config` to bucket rewrite tool to support series relabel from given blocks.

### Fixed

- [#4105](https://github.com/thanos-io/thanos/pull/4105) Tools: Add glob support for filepath in tools command

### Changed

- [#4223](https://github.com/thanos-io/thanos/pull/4223) Query: federated exemplars API only add replica labels to series labels, not to exemplar labels.

## [v0.20.2](https://github.com/thanos-io/thanos/releases/tag/v0.20.2) - 2021.05.20

### Fixed

- [#4208](https://github.com/thanos-io/thanos/pull/4208) UI: Fix infinite redirection loop on root (/).

## [v0.20.1](https://github.com/thanos-io/thanos/releases/tag/v0.20.1) - 2021.04.30

### Fixed

- [#4123](https://github.com/thanos-io/thanos/pull/4123) Query: match external labels for exemplars API.

### Changed

-

### Removed

-

## [v0.20.0](https://github.com/thanos-io/thanos/releases/tag/v0.20.0) - 2021.04.28

### Added

- [#4029](https://github.com/thanos-io/thanos/pull/4029) Mixin: Remove dependency on the rule dashboard when generating the compact dashboard
- [#4019](https://github.com/thanos-io/thanos/pull/4019) Query: Adds query range histogram.
- [#3846](https://github.com/thanos-io/thanos/pull/3846) Query: Added federated exemplars API support.
- [#3350](https://github.com/thanos-io/thanos/pull/3350) Query/Sidecar: Added targets API support. You can now configure you Querier to fetch Prometheus targets from leaf Prometheus-es!
- [#3977](https://github.com/thanos-io/thanos/pull/3977) Expose exemplars for `http_request_duration_seconds` histogram if tracing is enabled.
- [#3903](https://github.com/thanos-io/thanos/pull/3903) Store: Returning custom grpc code when reaching series/chunk limits.
- [#3919](https://github.com/thanos-io/thanos/pull/3919) Allow to disable automatically setting CORS headers using `--web.disable-cors` flag in each component that exposes an API.
- [#3840](https://github.com/thanos-io/thanos/pull/3840) Tools: Added a flag to support rewrite Prometheus TSDB blocks.
- [#3920](https://github.com/thanos-io/thanos/pull/3920) Query Frontend: Support `max_item_size` in Query frontend Memcached cache.
- [#4078](https://github.com/thanos-io/thanos/pull/4078) receive: Improved efficiency of multitsdb appends, upgraded Prometheus deps.

### Fixed

- [#3204](https://github.com/thanos-io/thanos/pull/3204) Mixin: Use sidecar's metric timestamp for healthcheck.
- [#3922](https://github.com/thanos-io/thanos/pull/3922) \*: Fix panic in http logging middleware.
- [#3960](https://github.com/thanos-io/thanos/pull/3960) Ruler: Fix deduplication of equal alerts with different labels.
- [#3937](https://github.com/thanos-io/thanos/pull/3937) Store: Fix race condition in chunk pool.
- [#4017](https://github.com/thanos-io/thanos/pull/4017) Query Frontend: fix downsampling iterator returning duplicate samples.
- [#4041](https://github.com/thanos-io/thanos/pull/4041) Logging: fix the HTTP logger.

### Changed

- [#3929](https://github.com/thanos-io/thanos/pull/3929) Store: Adds the name of the instantiated memcached client to log info.
- [#3827](https://github.com/thanos-io/thanos/pull/3827) Upgrade Go version to 1.16
- [#3948](https://github.com/thanos-io/thanos/pull/3948) Receiver: Adjust `http_request_duration_seconds` buckets for low latency requests.
- [#3856](https://github.com/thanos-io/thanos/pull/3856) Mixin: *breaking :warning:* Introduce flexible multi-cluster/namespace mode for alerts and dashboards. Removes jobPrefix config option. Removes `namespace` by default.
- [#3937](https://github.com/thanos-io/thanos/pull/3937) Store: Reduce memory usage for range queries.
- [#4045](https://github.com/thanos-io/thanos/pull/4045) UI: Enable Targets page in Querier UI.
- [#4062](https://github.com/thanos-io/thanos/pull/4062) Flags: Sort flags alphabetically.
- [#4081](https://github.com/thanos-io/thanos/pull/4081) UI: Make the ReactUI the default one.
- [#4085](https://github.com/thanos-io/thanos/pull/4085) Receive: Improved Performance for err path.
- [#4094](https://github.com/thanos-io/thanos/pull/4094) \*: Upgrade Prometheus & Alertmanager.

## [v0.19.0](https://github.com/thanos-io/thanos/releases/tag/v0.19.0) - 2021.03.31

- [#3700](https://github.com/thanos-io/thanos/pull/3700) Compact/Web: Make old bucket viewer UI work with vanilla Prometheus blocks.
- [#3657](https://github.com/thanos-io/thanos/pull/3657) \*: It's now possible to configure HTTP transport options for S3 client.
- [#3752](https://github.com/thanos-io/thanos/pull/3752) Compact/Store: Added `--block-meta-fetch-concurrency` allowing to configure number of go routines for block metadata synchronization.
- [#3723](https://github.com/thanos-io/thanos/pull/3723) Query Frontend: Added `--query-range.request-downsampled` flag enabling additional queries for downsampled data in case of empty or incomplete response to range request.
- [#3579](https://github.com/thanos-io/thanos/pull/3579) Cache: Added inmemory cache for caching bucket.
- [#3792](https://github.com/thanos-io/thanos/pull/3792) Receiver: Added `--tsdb.allow-overlapping-blocks` flag to allow overlapping tsdb blocks and enable vertical compaction.
- [#3740](https://github.com/thanos-io/thanos/pull/3740) Query: Added `--query.default-step` flag to set default step. Useful when your tenant scrape interval is stable and far from default UI's 1s.
- [#3686](https://github.com/thanos-io/thanos/pull/3686) Query/Sidecar: Added metric metadata API support. You can now configure you Querier to fetch Prometheus metrics metadata from leaf Prometheus-es!
- [#3031](https://github.com/thanos-io/thanos/pull/3031) Compact/Sidecar/Receive/Rule: Added `--hash-func`. If some function has been specified, writers calculate hashes using that function of each file in a block before uploading them. If those hashes exist in the `meta.json` file then Compact does not download the files if they already exist on disk and with the same hash. This also means that the data directory passed to Thanos Compact is only *cleared once at boot* or *if everything succeeds*. So, if you, for example, use persistent volumes on k8s and your Thanos Compact crashes or fails to make an iteration properly then the last downloaded files are not wiped from the disk. The directories that were created the last time are only wiped again after a successful iteration or if the previously picked up blocks have disappeared.

### Fixed

- [#3705](https://github.com/thanos-io/thanos/pull/3705) Store: Fix race condition leading to failing queries or possibly incorrect query results.
- [#3661](https://github.com/thanos-io/thanos/pull/3661) Compact: Deletion-mark.json is deleted as the last one, which could in theory lead to potential store gateway load or query error for such in-deletion block.
- [#3760](https://github.com/thanos-io/thanos/pull/3760) Store: Fix panic caused by a race condition happening on concurrent index-header reader usage and unload, when `--store.enable-index-header-lazy-reader` is enabled.
- [#3759](https://github.com/thanos-io/thanos/pull/3759) Store: Fix panic caused by a race condition happening on concurrent index-header lazy load and unload, when `--store.enable-index-header-lazy-reader` is enabled.
- [#3773](https://github.com/thanos-io/thanos/pull/3773) Compact: Fixed compaction planner size check, making sure we don't create too large blocks.
- [#3814](https://github.com/thanos-io/thanos/pull/3814) Store: Decreased memory utilisation while fetching block's chunks.
- [#3815](https://github.com/thanos-io/thanos/pull/3815) Receive: Improve handling of empty time series from clients
- [#3795](https://github.com/thanos-io/thanos/pull/3795) s3: A truncated "get object" response is reported as error.
- [#3899](https://github.com/thanos-io/thanos/pull/3899) Receive: Correct the inference of client gRPC configuration.
- [#3943](https://github.com/thanos-io/thanos/pull/3943) Receive: Fixed memory regression introduced in v0.17.0.
- [#3960](https://github.com/thanos-io/thanos/pull/3960) Query: Fixed deduplication of equal alerts with different labels.

### Changed

- [#3804](https://github.com/thanos-io/thanos/pull/3804) Ruler, Receive, Querier: Updated Prometheus dependency. TSDB characteristics might have changed.

## [v0.18.0](https://github.com/thanos-io/thanos/releases/tag/v0.18.0) - 2021.01.27

### Added

- [#3380](https://github.com/thanos-io/thanos/pull/3380) Mixin: Add block deletion panels for compactor dashboards.
- [#3568](https://github.com/thanos-io/thanos/pull/3568) Store: Optimized inject label stage of index lookup.
- [#3566](https://github.com/thanos-io/thanos/pull/3566) StoreAPI: Support label matchers in labels API.
- [#3531](https://github.com/thanos-io/thanos/pull/3531) Store: Optimized common cases for time selecting smaller amount of series by avoiding looking up symbols.
- [#3469](https://github.com/thanos-io/thanos/pull/3469) StoreAPI: Added `hints` field to `LabelNamesRequest` and `LabelValuesRequest`. Hints are an opaque data structure that can be used to carry additional information from the store and its content is implementation-specific.
- [#3421](https://github.com/thanos-io/thanos/pull/3421) Tools: Added `thanos tools bucket rewrite` command allowing to delete series from given block.
- [#3509](https://github.com/thanos-io/thanos/pull/3509) Store: Added a CLI flag to limit the number of series that are touched.
- [#3444](https://github.com/thanos-io/thanos/pull/3444) Query Frontend: Make POST request to downstream URL for labels and series API endpoints.
- [#3388](https://github.com/thanos-io/thanos/pull/3388) Tools: Bucket replicator now can specify block IDs to copy.
- [#3385](https://github.com/thanos-io/thanos/pull/3385) Tools: Bucket prints extra statistics for block index with debug log-level.
- [#3121](https://github.com/thanos-io/thanos/pull/3121) Receive: Added `--receive.hashrings` alternative to `receive.hashrings-file` flag (lower priority). The flag expects the literal hashring configuration in JSON format.

### Fixed

- [#3567](https://github.com/thanos-io/thanos/pull/3567) Mixin: Reintroduce `thanos_objstore_bucket_operation_failures_total` alert.
- [#3527](https://github.com/thanos-io/thanos/pull/3527) Query Frontend: Fix query_range behavior when start/end times are the same
- [#3560](https://github.com/thanos-io/thanos/pull/3560) Query Frontend: Allow separate label cache
- [#3672](https://github.com/thanos-io/thanos/pull/3672) Rule: Prevent crashing due to `no such host error` when using `dnssrv+` or `dnssrvnoa+`.
- [#3461](https://github.com/thanos-io/thanos/pull/3461) Compact, Shipper, Store: Fixed panic when no external labels are set in block metadata.

### Changed

- [#3496](https://github.com/thanos-io/thanos/pull/3496) S3: Respect SignatureV2 flag for all credential providers.
- [#2732](https://github.com/thanos-io/thanos/pull/2732) Swift: Switched to a new library [ncw/swift](https://github.com/ncw/swift) providing large objects support. By default, segments will be uploaded to the same container directory `segments/` if the file is bigger than `1GB`. To change the defaults see [the docs](docs/storage.md#openstack-swift).
- [#3626](https://github.com/thanos-io/thanos/pull/3626) Shipper: Failed upload of `meta.json` file doesn't cause block cleanup anymore. This has a potential to generate corrupted blocks under specific conditions. Partial block is left in bucket for later cleanup.

## [v0.17.2](https://github.com/thanos-io/thanos/releases/tag/v0.17.2) - 2020.12.07

### Fixed

- [#3532](https://github.com/thanos-io/thanos/pull/3532) compact: do not cleanup blocks on boot. Reverts the behavior change introduced in [#3115](https://github.com/thanos-io/thanos/pull/3115) as in some very bad cases the boot of Thanos Compact took a very long time since there were a lot of blocks-to-be-cleaned.
- [#3520](https://github.com/thanos-io/thanos/pull/3520) Fix index out of bound bug when comparing ZLabelSets.

## [v0.17.1](https://github.com/thanos-io/thanos/releases/tag/v0.17.1) - 2020.11.24

### Fixed

- [#3480](https://github.com/thanos-io/thanos/pull/3480) Query Frontend: Fixed regression.
- [#3734](https://github.com/thanos-io/thanos/pull/3734) pkg/rules/proxy: fix hotlooping when receiving client errors

### Changed

- [#3498](https://github.com/thanos-io/thanos/pull/3498) Enabled debug.SetPanicOnFault(true) which allow us to recover on queries causing SEG FAULTs (e.g unmmaped memory access).

## [v0.17.0](https://github.com/thanos-io/thanos/releases/tag/v0.17.0) - 2020.11.18

### Added

- [#3259](https://github.com/thanos-io/thanos/pull/3259) Thanos BlockViewer: Added a button in the blockviewer that allows users to download the metadata of a block.
- [#3261](https://github.com/thanos-io/thanos/pull/3261) Thanos Store: Use segment files specified in meta.json file, if present. If not present, Store does the LIST operation as before.
- [#3276](https://github.com/thanos-io/thanos/pull/3276) Query Frontend: Support query splitting and retry for label names, label values and series requests.
- [#3315](https://github.com/thanos-io/thanos/pull/3315) Query Frontend: Support results caching for label names, label values and series requests.
- [#3346](https://github.com/thanos-io/thanos/pull/3346) Ruler UI: Fix a bug preventing the /rules endpoint from loading.
- [#3115](https://github.com/thanos-io/thanos/pull/3115) compact: now deletes partially uploaded and blocks with deletion marks concurrently. It does that at the beginning and then every `--compact.cleanup-interval` time period. By default it is 5 minutes.
- [#3312](https://github.com/thanos-io/thanos/pull/3312) s3: add list_objects_version config option for compatibility.
- [#3356](https://github.com/thanos-io/thanos/pull/3356) Query Frontend: Add a flag to disable step alignment middleware for query range.
- [#3378](https://github.com/thanos-io/thanos/pull/3378) Ruler: added the ability to send queries via the HTTP method POST. Helps when alerting/recording rules are extra long because it encodes the actual parameters inside of the body instead of the URI. Thanos Ruler now uses POST by default unless `--query.http-method` is set `GET`.
- [#3381](https://github.com/thanos-io/thanos/pull/3381) Querier UI: Add ability to enable or disable metric autocomplete functionality.
- [#2979](https://github.com/thanos-io/thanos/pull/2979) Replicator: Add the ability to replicate blocks within a time frame by passing --min-time and --max-time
- [#3398](https://github.com/thanos-io/thanos/pull/3398) Query Frontend: Add default config for query frontend memcached config.
- [#3277](https://github.com/thanos-io/thanos/pull/3277) Thanos Query: Introduce dynamic lookback interval. This allows queries with large step to make use of downsampled data.
- [#3409](https://github.com/thanos-io/thanos/pull/3409) Compactor: Added support for no-compact-mark.json which excludes the block from compaction.
- [#3245](https://github.com/thanos-io/thanos/pull/3245) Query Frontend: Add `query-frontend.org-id-header` flag to specify HTTP header(s) to populate slow query log (e.g. X-Grafana-User).
- [#3431](https://github.com/thanos-io/thanos/pull/3431) Store: Added experimental support to lazy load index-headers at query time. When enabled via `--store.enable-index-header-lazy-reader` flag, the store-gateway will load into memory an index-header only once it's required at query time. Index-header will be automatically released after `--store.index-header-lazy-reader-idle-timeout` of inactivity.
  - This, generally, reduces baseline memory usage of store when inactive, as well as a total number of mapped files (which is limited to 64k in some systems.
- [#3437](https://github.com/thanos-io/thanos/pull/3437) StoreAPI: Added `hints` field to `LabelNamesResponse` and `LabelValuesResponse`. Hints in an opaque data structure that can be used to carry additional information from the store and its content is implementation specific.
  - This, generally, reduces baseline memory usage of store when inactive, as well as a total number of mapped files (which is limited to 64k in some systems.
- [#3415](https://github.com/thanos-io/thanos/pull/3415) Tools: Added `thanos tools bucket mark` command that allows to mark given block for deletion or for no-compact

### Fixed

- [#3257](https://github.com/thanos-io/thanos/pull/3257) Ruler: Prevent Ruler from crashing when using default DNS to lookup hosts that results in "No such hosts" errors.
- [#3331](https://github.com/thanos-io/thanos/pull/3331) Disable Azure blob exception logging
- [#3341](https://github.com/thanos-io/thanos/pull/3341) Disable Azure blob syslog exception logging
- [#3414](https://github.com/thanos-io/thanos/pull/3414) Set CORS for Query Frontend
- [#3437](https://github.com/thanos-io/thanos/pull/3437) Add external labels to Labels APIs.

### Changed

- [#3452](https://github.com/thanos-io/thanos/pull/3452) Store: Index cache posting compression is now enabled by default. Removed `experimental.enable-index-cache-postings-compression` flag.
- [#3410](https://github.com/thanos-io/thanos/pull/3410) Compactor: Changed metric `thanos_compactor_blocks_marked_for_deletion_total` to `thanos_compactor_blocks_marked_total` with `marker` label. Compactor will now automatically disable compaction for blocks with large index that would output blocks after compaction larger than specified value (by default: 64GB). This automatically handles the Promethus [format limit](https://github.com/thanos-io/thanos/issues/1424).
- [#2906](https://github.com/thanos-io/thanos/pull/2906) Tools: Refactor Bucket replicate execution. Removed all `thanos_replicate_origin_.*` metrics.
  - `thanos_replicate_origin_meta_loads_total` can be replaced by `blocks_meta_synced{state="loaded"}`.
  - `thanos_replicate_origin_partial_meta_reads_total` can be replaced by `blocks_meta_synced{state="failed"}`.
- [#3309](https://github.com/thanos-io/thanos/pull/3309) Compact: *breaking :warning:* Rename metrics to match naming convention. This includes metrics starting with `thanos_compactor` to `thanos_compact`, `thanos_querier` to `thanos_query` and `thanos_ruler` to `thanos_rule`.

## [v0.16.0](https://github.com/thanos-io/thanos/releases/tag/v0.16.0) - 2020.10.26

Highlights:

- New Thanos component, [Query Frontend](docs/components/query-frontend.md) has more options and supports shared cache (currently: Memcached).
- Added debug mode in Thanos UI that allows to filter Stores to query from by their IPs from Store page (!). This helps enormously in e.g debugging the slowest store etc. All raw Thanos API allows passing `storeMatch[]` arguments with `__address__` matchers.
- Improved debuggability on all Thanos components by exposing [off-CPU profiles thanks to fgprof endpoint](https://github.com/felixge/fgprof).
- Significantly improved sidecar latency and CPU usage for metrics fetches.

### Fixed

- [#3234](https://github.com/thanos-io/thanos/pull/3234) UI: Fix assets not loading when `--web.prefix-header` is used.
- [#3184](https://github.com/thanos-io/thanos/pull/3184) Compactor: Fixed support for `web.external-prefix` for Compactor UI.

### Added

- [#3114](https://github.com/thanos-io/thanos/pull/3114) Query Frontend: Added support for Memcached cache.
  - **breaking** Renamed flag `log_queries_longer_than` to `log-queries-longer-than`.
- [#3166](https://github.com/thanos-io/thanos/pull/3166) UIs: Added UI for passing a `storeMatch[]` parameter to queries.
- [#3181](https://github.com/thanos-io/thanos/pull/3181) Logging: Added debug level logging for responses between 300-399
- [#3133](https://github.com/thanos-io/thanos/pull/3133) Query: Allowed passing a `storeMatch[]` to Labels APIs; Time range metadata based store filtering is supported on Labels APIs.
- [#3146](https://github.com/thanos-io/thanos/pull/3146) Sidecar: Significantly improved sidecar latency (reduced ~2x). Added `thanos_sidecar_prometheus_store_received_frames` histogram metric.
- [#3147](https://github.com/thanos-io/thanos/pull/3147) Querier: Added `query.metadata.default-time-range` flag to specify the default metadata time range duration for retrieving labels through Labels and Series API when the range parameters are not specified. The zero value means range covers the time since the beginning.
- [#3207](https://github.com/thanos-io/thanos/pull/3207) Query Frontend: Added `cache-compression-type` flag to use compression in the query frontend cache.
- [#3122](https://github.com/thanos-io/thanos/pull/3122) \*: All Thanos components have now `/debug/fgprof` endpoint on HTTP port allowing to get [off-CPU profiles as well](https://github.com/felixge/fgprof).
- [#3109](https://github.com/thanos-io/thanos/pull/3109) Query Frontend: Added support for `Cache-Control` HTTP response header which controls caching behaviour. So far `no-store` value is supported and it makes the response skip cache.
- [#3092](https://github.com/thanos-io/thanos/pull/3092) Tools: Added `tools bucket cleanup` CLI tool that deletes all blocks marked to be deleted.

### Changed

- [#3136](https://github.com/thanos-io/thanos/pull/3136) Sidecar: **breaking** Added metric `thanos_sidecar_reloader_config_apply_operations_total` and rename metric `thanos_sidecar_reloader_config_apply_errors_total` to `thanos_sidecar_reloader_config_apply_operations_failed_total`.
- [#3154](https://github.com/thanos-io/thanos/pull/3154) Querier: **breaking** Added metric `thanos_query_gate_queries_max`. Remove metric `thanos_query_concurrent_selects_gate_queries_in_flight`.
- [#3154](https://github.com/thanos-io/thanos/pull/3154) Store: **breaking** Renamed metric `thanos_bucket_store_queries_concurrent_max` to `thanos_bucket_store_series_gate_queries_max`.
- [#3179](https://github.com/thanos-io/thanos/pull/3179) Store: context.Canceled will not increase `thanos_objstore_bucket_operation_failures_total`.
- [#3136](https://github.com/thanos-io/thanos/pull/3136) Sidecar: Improved detection of directory changes for Prometheus config.
  - **breaking** Added metric `thanos_sidecar_reloader_config_apply_operations_total` and rename metric `thanos_sidecar_reloader_config_apply_errors_total` to `thanos_sidecar_reloader_config_apply_operations_failed_total`.
- [#3022](https://github.com/thanos-io/thanos/pull/3022) \*: Thanos images are now build with Go 1.15.
- [#3205](https://github.com/thanos-io/thanos/pull/3205) \*: Updated TSDB to ~2.21

## [v0.15.0](https://github.com/thanos-io/thanos/releases/v0.15.0) - 2020.09.07

Highlights:

- Added new Thanos component: [Query Frontend](https://thanos.io/v0.15/components/query-frontend.md/) responsible for response caching, query scheduling and parallelization (based on Cortex Query Frontend).
- Added various new, improved UIs to Thanos based on React: Querier BuildInfo & Flags, Ruler UI, BlockViewer.
- Optimized Sidecar, Store, Receive, Ruler data retrieval with new TSDB ChunkIterator (capping chunks to 120 samples), which fixed various leaks.
- Fixed sample limit on Store Gateway.
- Added S3 Server Side Encryption options.
- Tons of other important fixes!

### Fixed

- [#2665](https://github.com/thanos-io/thanos/pull/2665) Swift: Fix issue with missing Content-Type HTTP headers.
- [#2800](https://github.com/thanos-io/thanos/pull/2800) Query: Fix handling of `--web.external-prefix` and `--web.route-prefix`.
- [#2834](https://github.com/thanos-io/thanos/pull/2834) Query: Fix rendered JSON state value for rules and alerts should be in lowercase.
- [#2866](https://github.com/thanos-io/thanos/pull/2866) Receive, Querier: Fixed leaks on receive and querier Store API Series, which were leaking on errors.
- [#2937](https://github.com/thanos-io/thanos/pull/2937) Receive: Fixing auto-configuration of `--receive.local-endpoint`.
- [#2895](https://github.com/thanos-io/thanos/pull/2895) Compact: Fix increment of `thanos_compact_downsample_total` metric for downsample of 5m resolution blocks.
- [#2858](https://github.com/thanos-io/thanos/pull/2858) Store: Fix `--store.grpc.series-sample-limit` implementation. The limit is now applied to the sum of all samples fetched across all queried blocks via a single Series call, instead of applying it individually to each block.
- [#2936](https://github.com/thanos-io/thanos/pull/2936) Compact: Fix ReplicaLabelRemover panic when replicaLabels are not specified.
- [#2956](https://github.com/thanos-io/thanos/pull/2956) Store: Fix fetching of chunks bigger than 16000 bytes.
- [#2970](https://github.com/thanos-io/thanos/pull/2970) Store: Upgrade minio-go/v7 to fix slowness when running on EKS.
- [#2957](https://github.com/thanos-io/thanos/pull/2957) Rule: *breaking :warning:* Now sets all of the relevant fields properly; avoids a panic when `/api/v1/rules` is called and the time zone is *not* UTC; `rules` field is an empty array now if no rules have been defined in a rule group. Thanos Rule's `/api/v1/rules` endpoint no longer returns the old, deprecated `partial_response_strategy`. The old, deprecated value has been fixed to `WARN` for quite some time. *Please* use `partialResponseStrategy`.
- [#2976](https://github.com/thanos-io/thanos/pull/2976) Query: Better rounding for incoming query timestamps.
- [#2929](https://github.com/thanos-io/thanos/pull/2929) Mixin: Fix expression for 'unhealthy sidecar' alert and increase the timeout for 10 minutes.
- [#3024](https://github.com/thanos-io/thanos/pull/3024) Query: Consider group name and file for deduplication.
- [#3012](https://github.com/thanos-io/thanos/pull/3012) Ruler,Receiver: Fix TSDB to delete blocks in atomic way.
- [#3046](https://github.com/thanos-io/thanos/pull/3046) Ruler,Receiver: Fixed framing of StoreAPI response, it was one chunk by one.
- [#3095](https://github.com/thanos-io/thanos/pull/3095) Ruler: Update the manager when all rule files are removed.
- [#3105](https://github.com/thanos-io/thanos/pull/3105) Querier: Fix overwriting `maxSourceResolution` when auto downsampling is enabled.
- [#3010](https://github.com/thanos-io/thanos/pull/3010) Querier: Added `--query.lookback-delta` flag to override the default lookback delta in PromQL. The flag should be lookback delta should be set to at least 2 times of the slowest scrape interval. If unset it will use the PromQL default of 5m.

### Added

- [#2305](https://github.com/thanos-io/thanos/pull/2305) Receive,Sidecar,Ruler: Propagate correct (stricter) MinTime for TSDBs that have no block.
- [#2849](https://github.com/thanos-io/thanos/pull/2849) Query, Ruler: Added request logging for HTTP server side.
- [#2832](https://github.com/thanos-io/thanos/pull/2832) ui React: Add runtime and build info page
- [#2926](https://github.com/thanos-io/thanos/pull/2926) API: Add new blocks HTTP API to serve blocks metadata. The status endpoints (`/api/v1/status/flags`, `/api/v1/status/runtimeinfo` and `/api/v1/status/buildinfo`) are now available on all components with a HTTP API.
- [#2892](https://github.com/thanos-io/thanos/pull/2892) Receive: Receiver fails when the initial upload fails.
- [#2865](https://github.com/thanos-io/thanos/pull/2865) ui: Migrate Thanos Ruler UI to React
- [#2964](https://github.com/thanos-io/thanos/pull/2964) Query: Add time range parameters to label APIs. Add `start` and `end` fields to Store API `LabelNamesRequest` and `LabelValuesRequest`.
- [#2996](https://github.com/thanos-io/thanos/pull/2996) Sidecar: Add `reloader_config_apply_errors_total` metric. Add new flags `--reloader.watch-interval`, and `--reloader.retry-interval`.
- [#2973](https://github.com/thanos-io/thanos/pull/2973) Add Thanos Query Frontend component.
- [#2980](https://github.com/thanos-io/thanos/pull/2980) Bucket Viewer: Migrate block viewer to React.
- [#2725](https://github.com/thanos-io/thanos/pull/2725) Add bucket index operation durations: `thanos_bucket_store_cached_series_fetch_duration_seconds` and `thanos_bucket_store_cached_postings_fetch_duration_seconds`.
- [#2931](https://github.com/thanos-io/thanos/pull/2931) Query: Allow passing a `storeMatch[]` to select matching stores when debugging the querier. See [documentation](docs/components/query.md#store-filtering)

### Changed

- [#2893](https://github.com/thanos-io/thanos/pull/2893) Store: Rename metric `thanos_bucket_store_cached_postings_compression_time_seconds` to `thanos_bucket_store_cached_postings_compression_time_seconds_total`.
- [#2915](https://github.com/thanos-io/thanos/pull/2915) Receive,Ruler: Enable TSDB directory locking by default. Add a new flag (`--tsdb.no-lockfile`) to override behavior.
- [#2902](https://github.com/thanos-io/thanos/pull/2902) Querier UI:Separate dedupe and partial response checkboxes per panel in new UI.
- [#2991](https://github.com/thanos-io/thanos/pull/2991) Store: *breaking :warning:* `operation` label value `getrange` changed to `get_range` for `thanos_store_bucket_cache_operation_requests_total` and `thanos_store_bucket_cache_operation_hits_total` to be consistent with bucket operation metrics.
- [#2876](https://github.com/thanos-io/thanos/pull/2876) Receive,Ruler: Updated TSDB and switched to ChunkIterators instead of sample one, which avoids unnecessary decoding / encoding.
- [#3064](https://github.com/thanos-io/thanos/pull/3064) s3: *breaking :warning:* Add SSE/SSE-KMS/SSE-C configuration. The S3 `encrypt_sse: true` option is now deprecated in favour of `sse_config`. If you used `encrypt_sse`, the migration strategy is to set up the following block:

```yaml
sse_config:
  type: SSE-S3
```

## [v0.14.0](https://github.com/thanos-io/thanos/releases/tag/v0.14.0) - 2020.07.10

### Fixed

- [#2637](https://github.com/thanos-io/thanos/pull/2637) Compact: Detect retryable errors that are inside of a wrapped `tsdb.MultiError`.
- [#2648](https://github.com/thanos-io/thanos/pull/2648) Store: Allow index cache and caching bucket to be configured at the same time.
- [#2728](https://github.com/thanos-io/thanos/pull/2728) Query: Fixed panics when using larger number of replica labels with short series label sets.
- [#2787](https://github.com/thanos-io/thanos/pull/2787) Update Prometheus mod to pull in prometheus/prometheus#7414.
- [#2807](https://github.com/thanos-io/thanos/pull/2807) Store: Decreased memory allocations while querying block's index.
- [#2809](https://github.com/thanos-io/thanos/pull/2809) Query: `/api/v1/stores` now guarantees to return a string in the `lastError` field.

### Changed

- [#2658](https://github.com/thanos-io/thanos/pull/2658) [#2703](https://github.com/thanos-io/thanos/pull/2703) Upgrade to Prometheus [@3268eac2ddda](https://github.com/prometheus/prometheus/commit/3268eac2ddda) which is after v2.18.1.
  - TSDB now does memory-mapping of Head chunks and reduces memory usage.
- [#2667](https://github.com/thanos-io/thanos/pull/2667) Store: Removed support to the legacy `index.cache.json`. The hidden flag `--store.disable-index-header` was removed.
- [#2613](https://github.com/thanos-io/thanos/pull/2613) Store: Renamed the caching bucket config option `chunk_object_size_ttl` to `chunk_object_attrs_ttl`.
- [#2667](https://github.com/thanos-io/thanos/pull/2667) Compact: The deprecated flag `--index.generate-missing-cache-file` and the metric `thanos_compact_generated_index_total` were removed.
- [#2671](https://github.com/thanos-io/thanos/pull/2671) *breaking* Tools: Bucket replicate flag `--resolution` is now in Go duration format.
- [#2671](https://github.com/thanos-io/thanos/pull/2671) Tools: Bucket replicate now replicates by default all blocks.
- [#2739](https://github.com/thanos-io/thanos/pull/2739) Changed `bucket tool bucket verify` `--id-whitelist` flag to `--id`.
- [#2748](https://github.com/thanos-io/thanos/pull/2748) Upgrade Prometheus to [@66dfb951c4ca](https://github.com/prometheus/prometheus/commit/66dfb951c4ca2c1dd3f266172a48a925403b13a5) which is after v2.19.0.
  - PromQL now allow us to executed concurrent selects.

### Added

- [#2671](https://github.com/thanos-io/thanos/pull/2671) Tools: Bucket replicate now allows passing repeated `--compaction` and `--resolution` flags.
- [#2657](https://github.com/thanos-io/thanos/pull/2657) Querier: Add the ability to perform concurrent select request per query.
- [#2754](https://github.com/thanos-io/thanos/pull/2754) UI: Add stores page in the React UI.
- [#2752](https://github.com/thanos-io/thanos/pull/2752) Compact: Add flag `--block-viewer.global.sync-block-interval` to configure metadata sync interval for the bucket UI.

## [v0.13.0](https://github.com/thanos-io/thanos/releases/tag/v0.13.0) - 2020.06.22

### Fixed

- [#2548](https://github.com/thanos-io/thanos/pull/2548) Query: Fixed rare cases of double counter reset accounting when querying `rate` with deduplication enabled.
- [#2536](https://github.com/thanos-io/thanos/pull/2536) S3: Fixed AWS STS endpoint url to https for Web Identity providers on AWS EKS.
- [#2501](https://github.com/thanos-io/thanos/pull/2501) Query: Gracefully handle additional fields in `SeriesResponse` protobuf message that may be added in the future.
- [#2568](https://github.com/thanos-io/thanos/pull/2568) Query: Don't close the connection of strict, static nodes if establishing a connection had succeeded but Info() call failed.
- [#2615](https://github.com/thanos-io/thanos/pull/2615) Rule: Fix bugs where rules were out of sync.
- [#2614](https://github.com/thanos-io/thanos/pull/2614) Tracing: Disabled Elastic APM Go Agent default tracer on initialization to disable the default metric gatherer.
- [#2525](https://github.com/thanos-io/thanos/pull/2525) Query: Fixed logging for dns resolution error in the `Query` component.
- [#2484](https://github.com/thanos-io/thanos/pull/2484) Query/Ruler: Fixed issue #2483, when web.route-prefix is set, it is added twice in HTTP router prefix.
- [#2416](https://github.com/thanos-io/thanos/pull/2416) Bucket: Fixed issue #2416 bug in `inspect --sort-by` doesn't work correctly in all cases.
- [#2719](https://github.com/thanos-io/thanos/pull/2719) Query: `irate` and `resets` use now counter downsampling aggregations.
- [#2705](https://github.com/thanos-io/thanos/pull/2705) minio-go: Added support for `af-south-1` and `eu-south-1` regions.
- [#2753](https://github.com/thanos-io/thanos/issues/2753) Sidecar, Receive, Rule: Fixed possibility of out of order uploads in error cases. This could potentially cause Compactor to create overlapping blocks.

### Added

- [#2012](https://github.com/thanos-io/thanos/pull/2012) Receive: Added multi-tenancy support (based on header)
- [#2502](https://github.com/thanos-io/thanos/pull/2502) StoreAPI: Added `hints` field to `SeriesResponse`. Hints in an opaque data structure that can be used to carry additional information from the store and its content is implementation specific.
- [#2521](https://github.com/thanos-io/thanos/pull/2521) Sidecar: Added `thanos_sidecar_reloader_reloads_failed_total`, `thanos_sidecar_reloader_reloads_total`, `thanos_sidecar_reloader_watch_errors_total`, `thanos_sidecar_reloader_watch_events_total` and `thanos_sidecar_reloader_watches` metrics.
- [#2412](https://github.com/thanos-io/thanos/pull/2412) UI: Added React UI from Prometheus upstream. Currently only accessible from Query component as only `/graph` endpoint is migrated.
- [#2532](https://github.com/thanos-io/thanos/pull/2532) Store: Added hidden option `--store.caching-bucket.config=<yaml content>` (or `--store.caching-bucket.config-file=<file.yaml>`) for experimental caching bucket, that can cache chunks into shared memcached. This can speed up querying and reduce number of requests to object storage.
- [#2579](https://github.com/thanos-io/thanos/pull/2579) Store: Experimental caching bucket can now cache metadata as well. Config has changed from #2532.
- [#2526](https://github.com/thanos-io/thanos/pull/2526) Compact: In case there are no labels left after deduplication via `--deduplication.replica-label`, assign first `replica-label` with value `deduped`.
- [#2621](https://github.com/thanos-io/thanos/pull/2621) Receive: Added flag to configure forward request timeout. Receive write will complete request as soon as quorum of writes succeeds.

### Changed

- [#2194](https://github.com/thanos-io/thanos/pull/2194) Updated to golang v1.14.2.
- [#2505](https://github.com/thanos-io/thanos/pull/2505) Store: Removed obsolete `thanos_store_node_info` metric.
- [#2513](https://github.com/thanos-io/thanos/pull/2513) Tools: Moved `thanos bucket` commands to `thanos tools bucket`, also moved `thanos check rules` to `thanos tools rules-check`. `thanos tools rules-check` also takes rules by `--rules` repeated flag not argument anymore.
- [#2548](https://github.com/thanos-io/thanos/pull/2548/commits/53e69bd89b2b08c18df298eed7d90cb7179cc0ec) Store, Querier: remove duplicated chunks on StoreAPI.
- [#2596](https://github.com/thanos-io/thanos/pull/2596) Updated Prometheus dependency to [@cd73b3d33e064bbd846fc7a26dc8c313d46af382](https://github.com/prometheus/prometheus/commit/cd73b3d33e064bbd846fc7a26dc8c313d46af382) which falls in between v2.17.0 and v2.18.0.
  - Receive,Rule: TSDB now supports isolation of append and queries.
  - Receive,Rule: TSDB now holds less WAL files after Head Truncation.
- [#2450](https://github.com/thanos-io/thanos/pull/2450) Store: Added Regex-set optimization for `label=~"a|b|c"` matchers.
- [#2526](https://github.com/thanos-io/thanos/pull/2526) Compact: In case there are no labels left after deduplication via `--deduplication.replica-label`, assign first `replica-label` with value `deduped`.
- [#2603](https://github.com/thanos-io/thanos/pull/2603) Store/Querier: Significantly optimize cases where StoreAPIs or blocks returns exact overlapping chunks (e.g Store GW and sidecar or brute force Store Gateway HA).

## [v0.12.2](https://github.com/thanos-io/thanos/releases/tag/v0.12.2) - 2020.04.30

### Fixed

- [#2459](https://github.com/thanos-io/thanos/issues/2459) Compact: Fixed issue with old blocks being marked and deleted in a (slow) loop.
- [#2533](https://github.com/thanos-io/thanos/pull/2515) Rule: do not wrap reload endpoint with `/`. Makes `/-/reload` accessible again when no prefix has been specified.

## [v0.12.1](https://github.com/thanos-io/thanos/releases/tag/v0.12.1) - 2020.04.20

### Fixed

- [#2411](https://github.com/thanos-io/thanos/pull/2411) Query: fix a bug where queries might not time out sometimes due to issues with one or more StoreAPIs.
- [#2475](https://github.com/thanos-io/thanos/pull/2475) Store: remove incorrect optimizations for queries with `=~".*"` and `!=~".*"` matchers.
- [#2472](https://github.com/thanos-io/thanos/pull/2472) Compact: fix a bug where partial blocks were never deleted, causing spam of warnings.
- [#2474](https://github.com/thanos-io/thanos/pull/2474) Store: fix a panic caused by concurrent memory access during block filtering.

## [v0.12.0](https://github.com/thanos-io/thanos/releases/tag/v0.12.0) - 2020.04.15

### Fixed

- [#2288](https://github.com/thanos-io/thanos/pull/2288) Ruler: fixes issue #2281, a bug causing incorrect parsing of query address with path prefix.
- [#2238](https://github.com/thanos-io/thanos/pull/2238) Ruler: fixed issue #2204, where a bug in alert queue signaling filled up the queue and alerts were dropped.
- [#2231](https://github.com/thanos-io/thanos/pull/2231) Bucket Web: sort chunks by thanos.downsample.resolution for better grouping.
- [#2254](https://github.com/thanos-io/thanos/pull/2254) Bucket: fix issue where metrics were registered multiple times in bucket replicate.
- [#2271](https://github.com/thanos-io/thanos/pull/2271) Bucket Web: fixed issue #2260, where the bucket passes null when storage is empty.
- [#2339](https://github.com/thanos-io/thanos/pull/2339) Query: fix a bug where `--store.unhealthy-timeout` was never respected.
- [#2208](https://github.com/thanos-io/thanos/pull/2208) Query and Rule: fix handling of `web.route-prefix` to correctly handle `/` and prefixes that do not begin with a `/`.
- [#2311](https://github.com/thanos-io/thanos/pull/2311) Receive: ensure receive component serves TLS when TLS configuration is provided.
- [#2319](https://github.com/thanos-io/thanos/pull/2319) Query: fixed inconsistent naming of metrics.
- [#2390](https://github.com/thanos-io/thanos/pull/2390) Store: fixed bug that was causing all posting offsets to be used instead of only 1/32 as intended; added hidden flag to control this behavior.
- [#2393](https://github.com/thanos-io/thanos/pull/2393) Store: fixed bug causing certain not-existing label values queried to fail with "invalid-size" error from binary header.
- [#2382](https://github.com/thanos-io/thanos/pull/2382) Store: fixed bug causing partial writes of index-header.
- [#2383](https://github.com/thanos-io/thanos/pull/2383) Store: handle expected errors correctly, e.g. do not increment failure counters.

### Added

- [#2252](https://github.com/thanos-io/thanos/pull/2252) Query: add new `--store-strict` flag. More information available [here](docs/proposals-done/202001-thanos-query-health-handling.md).
- [#2265](https://github.com/thanos-io/thanos/pull/2265) Compact: add `--wait-interval` to specify compaction wait interval between consecutive compact runs when `--wait` is enabled.
- [#2250](https://github.com/thanos-io/thanos/pull/2250) Compact: enable vertical compaction for offline deduplication (experimental). Uses `--deduplication.replica-label` flag to specify the replica label on which to deduplicate (hidden). Please note that this uses a NAIVE algorithm for merging (no smart replica deduplication, just chaining samples together). This works well for deduplication of blocks with **precisely the same samples** like those produced by Receiver replication. We plan to add a smarter algorithm in the following weeks.
- [#1714](https://github.com/thanos-io/thanos/pull/1714) Compact: the compact component now exposes the bucket web UI when it is run as a long-lived process.
- [#2304](https://github.com/thanos-io/thanos/pull/2304) Store: added `max_item_size` configuration option to memcached-based index cache. This should be set to the max item size configured in memcached (`-I` flag) in order to not waste network round-trips to cache items larger than the limit configured in memcached.
- [#2297](https://github.com/thanos-io/thanos/pull/2297) Store: add `--experimental.enable-index-cache-postings-compression` flag to enable re-encoding and compressing postings before storing them into the cache. Compressed postings take about 10% of the original size.
- [#2357](https://github.com/thanos-io/thanos/pull/2357) Compact and Store: the compact and store components now serve the bucket UI on `:<http-port>/loaded`, which shows exactly the blocks that are currently seen by compactor and the store gateway. The compactor also serves a different bucket UI on `:<http-port>/global`, which shows the status of object storage without any filters.
- [#2172](https://github.com/thanos-io/thanos/pull/2172) Store: add support for sharding the store component based on the label hash.
- [#2113](https://github.com/thanos-io/thanos/pull/2113) Bucket: added `thanos bucket replicate` command to replicate blocks from one bucket to another.
- [#1922](https://github.com/thanos-io/thanos/pull/1922) Docs: create a new document to explain sharding in Thanos.
- [#2230](https://github.com/thanos-io/thanos/pull/2230) Store: optimize conversion of labels.

### Changed

- [#2136](https://github.com/thanos-io/thanos/pull/2136) *breaking* Store, Compact, Bucket: schedule block deletion by adding deletion-mark.json. This adds a consistent way for multiple readers and writers to access object storage. Since there are no consistency guarantees provided by some Object Storage providers, this PR adds a consistent lock-free way of dealing with Object Storage irrespective of the choice of object storage. In order to achieve this co-ordination, blocks are not deleted directly. Instead, blocks are marked for deletion by uploading the `deletion-mark.json` file for the block that was chosen to be deleted. This file contains Unix time of when the block was marked for deletion. If you want to keep existing behavior, you should add `--delete-delay=0s` as a flag.
- [#2090](https://github.com/thanos-io/thanos/issues/2090) *breaking* Downsample command: the `downsample` command has moved and is now a sub-command of the `thanos bucket` sub-command; it cannot be called via `thanos downsample` any more.
- [#2294](https://github.com/thanos-io/thanos/pull/2294) Store: optimizations for fetching postings. Queries using `=~".*"` matchers or negation matchers (`!=...` or `!~...`) benefit the most.
- [#2301](https://github.com/thanos-io/thanos/pull/2301) Ruler: exit with an error when initialization fails.
- [#2310](https://github.com/thanos-io/thanos/pull/2310) Query: report timespan 0 to 0 when discovering no stores.
- [#2330](https://github.com/thanos-io/thanos/pull/2330) Store: index-header is no longer experimental. It is enabled by default for store Gateway. You can disable it with new hidden flag: `--store.disable-index-header`. The `--experimental.enable-index-header` flag was removed.
- [#1848](https://github.com/thanos-io/thanos/pull/1848) Ruler: allow returning error messages when a reload is triggered via HTTP.
- [#2270](https://github.com/thanos-io/thanos/pull/2277) All: Thanos components will now print stack traces when they error out.

## [v0.11.0](https://github.com/thanos-io/thanos/releases/tag/v0.11.0) - 2020.03.02

### Fixed

- [#2033](https://github.com/thanos-io/thanos/pull/2033) Minio-go: Fixed Issue #1494 support Web Identity providers for IAM credentials for AWS EKS.
- [#1985](https://github.com/thanos-io/thanos/pull/1985) Store Gateway: Fixed case where series entry is larger than 64KB in index.
- [#2051](https://github.com/thanos-io/thanos/pull/2051) Ruler: Fixed issue where ruler does not expose shipper metrics.
- [#2101](https://github.com/thanos-io/thanos/pull/2101) Ruler: Fixed bug where thanos_alert_sender_errors_total was not registered.
- [#1789](https://github.com/thanos-io/thanos/pull/1789) Store Gateway: Improve timeouts.
- [#2139](https://github.com/thanos-io/thanos/pull/2139) Properly handle SIGHUP for reloading.
- [#2040](https://github.com/thanos-io/thanos/pull/2040) UI: Fix URL of alerts in Ruler
- [#2033](https://github.com/thanos-io/thanos/pull/1978) Ruler: Fix tracing in Thanos Ruler

### Added

- [#2003](https://github.com/thanos-io/thanos/pull/2003) Query: Support downsampling for /series.
- [#1952](https://github.com/thanos-io/thanos/pull/1952) Store Gateway: Implemented [binary index header](docs/proposals-done/201912-thanos-binary-index-header.md). This significantly reduces resource consumption (memory, CPU, net bandwidth) for startup and data loading processes as well as baseline memory. This means that adding more blocks into object storage, without querying them will use almost no resources. This, however, **still means that querying large amounts of data** will result in high spikes of memory and CPU use as before, due to simply fetching large amounts of metrics data. Since we fixed baseline, we are now focusing on query performance optimizations in separate initiatives. To enable experimental `index-header` mode run store with hidden `experimental.enable-index-header` flag.
- [#2009](https://github.com/thanos-io/thanos/pull/2009) Store Gateway: Minimum age of all blocks before they are being read. Set it to a safe value (e.g 30m) if your object storage is eventually consistent. GCS and S3 are (roughly) strongly consistent.
- [#1963](https://github.com/thanos-io/thanos/pull/1963) Mixin: Add Thanos Ruler alerts.
- [#1984](https://github.com/thanos-io/thanos/pull/1984) Query: Add cache-control header to not cache on error.
- [#1870](https://github.com/thanos-io/thanos/pull/1870) UI: Persist settings in query.
- [#1969](https://github.com/thanos-io/thanos/pull/1969) Sidecar: allow setting http connection pool size via flags.
- [#1967](https://github.com/thanos-io/thanos/issues/1967) Receive: Allow local TSDB compaction.
- [#1939](https://github.com/thanos-io/thanos/pull/1939) Ruler: Add TLS and authentication support for query endpoints with the `--query.config` and `--query.config-file` CLI flags. See [documentation](docs/components/rule.md#configuration) for further information.
- [#1982](https://github.com/thanos-io/thanos/pull/1982) Ruler: Add support for Alertmanager v2 API endpoints.
- [#2030](https://github.com/thanos-io/thanos/pull/2030) Query: Add `thanos_proxy_store_empty_stream_responses_total` metric for number of empty responses from stores.
- [#2049](https://github.com/thanos-io/thanos/pull/2049) Tracing: Support sampling on Elastic APM with new sample_rate setting.
- [#2008](https://github.com/thanos-io/thanos/pull/2008) Querier, Receiver, Sidecar, Store: Add gRPC [health check](https://github.com/grpc/grpc/blob/master/doc/health-checking.md) endpoints.
- [#2145](https://github.com/thanos-io/thanos/pull/2145) Tracing: track query sent to prometheus via remote read api.

### Changed

- [#1970](https://github.com/thanos-io/thanos/issues/1970) *breaking* Receive: Use gRPC for forwarding requests between peers. Note that existing values for the `--receive.local-endpoint` flag and the endpoints in the hashring configuration file must now specify the receive gRPC port and must be updated to be a simple `host:port` combination, e.g. `127.0.0.1:10901`, rather than a full HTTP URL, e.g. `http://127.0.0.1:10902/api/v1/receive`.
- [#1933](https://github.com/thanos-io/thanos/pull/1933) Add a flag `--tsdb.wal-compression` to configure whether to enable tsdb wal compression in ruler and receiver.
- [#2021](https://github.com/thanos-io/thanos/pull/2021) Rename metric `thanos_query_duplicated_store_address` to `thanos_query_duplicated_store_addresses_total` and `thanos_rule_duplicated_query_address` to `thanos_rule_duplicated_query_addresses_total`.
- [#2166](https://github.com/thanos-io/thanos/pull/2166) Bucket Web: improve the tooltip for the bucket UI; it was reconstructed and now exposes much more information about blocks.

## [v0.10.1](https://github.com/thanos-io/thanos/releases/tag/v0.10.1) - 2020.01.24

### Fixed

- [#2015](https://github.com/thanos-io/thanos/pull/2015) Sidecar: Querier /api/v1/series bug fixed when time range was ignored inside sidecar. The bug was noticeable for example when using Grafana template variables.
- [#2120](https://github.com/thanos-io/thanos/pull/2120) Bucket Web: Set state of status prober properly.

## [v0.10.0](https://github.com/thanos-io/thanos/releases/tag/v0.10.0) - 2020.01.13

### Fixed

- [#1919](https://github.com/thanos-io/thanos/issues/1919) Compactor: Fixed potential data loss when uploading older blocks, or upload taking long time while compactor is running.
- [#1937](https://github.com/thanos-io/thanos/pull/1937) Compactor: Improved synchronization of meta JSON files. Compactor now properly handles partial block uploads for all operation like retention apply, downsampling and compaction. Additionally:

  - Removed `thanos_compact_sync_meta_*` metrics. Use `thanos_blocks_meta_*` metrics instead.
  - Added `thanos_consistency_delay_seconds` and `thanos_compactor_aborted_partial_uploads_deletion_attempts_total` metrics.

- [#1936](https://github.com/thanos-io/thanos/pull/1936) Store: Improved synchronization of meta JSON files. Store now properly handles corrupted disk cache. Added meta.json sync metrics.
- [#1856](https://github.com/thanos-io/thanos/pull/1856) Receive: close DBReadOnly after flushing to fix a memory leak.
- [#1882](https://github.com/thanos-io/thanos/pull/1882) Receive: upload to object storage as 'receive' rather than 'sidecar'.
- [#1907](https://github.com/thanos-io/thanos/pull/1907) Store: Fixed the duration unit for the metric `thanos_bucket_store_series_gate_duration_seconds`.
- [#1931](https://github.com/thanos-io/thanos/pull/1931) Compact: Fixed the compactor successfully exiting when actually an error occurred while compacting a blocks group.
- [#1872](https://github.com/thanos-io/thanos/pull/1872) Ruler: `/api/v1/rules` now shows a properly formatted value
- [#1945](https://github.com/thanos-io/thanos/pull/1945) `master` container images are now built with Go 1.13
- [#1956](https://github.com/thanos-io/thanos/pull/1956) Ruler: now properly ignores duplicated query addresses
- [#1975](https://github.com/thanos-io/thanos/pull/1975) Store Gateway: fixed panic caused by memcached servers selector when there's 1 memcached node

### Added

- [#1852](https://github.com/thanos-io/thanos/pull/1852) Add support for `AWS_CONTAINER_CREDENTIALS_FULL_URI` by upgrading to minio-go v6.0.44
- [#1854](https://github.com/thanos-io/thanos/pull/1854) Update Rule UI to support alerts count displaying and filtering.
- [#1838](https://github.com/thanos-io/thanos/pull/1838) Ruler: Add TLS and authentication support for Alertmanager with the `--alertmanagers.config` and `--alertmanagers.config-file` CLI flags. See [documentation](docs/components/rule.md#configuration) for further information.
- [#1838](https://github.com/thanos-io/thanos/pull/1838) Ruler: Add a new `--alertmanagers.sd-dns-interval` CLI option to specify the interval between DNS resolutions of Alertmanager hosts.
- [#1881](https://github.com/thanos-io/thanos/pull/1881) Store Gateway: memcached support for index cache. See [documentation](docs/components/store.md#index-cache) for further information.
- [#1904](https://github.com/thanos-io/thanos/pull/1904) Add a skip-chunks option in Store Series API to improve the response time of `/api/v1/series` endpoint.
- [#1910](https://github.com/thanos-io/thanos/pull/1910) Query: `/api/v1/labels` now understands `POST` - useful for sending bigger requests

### Changed

- [#1947](https://github.com/thanos-io/thanos/pull/1947) Upgraded Prometheus dependencies to v2.15.2. This includes:

  - Compactor: Significant reduction of memory footprint for compaction and downsampling process.
  - Querier: Accepting spaces between time range and square bracket. e.g `[ 5m]`
  - Querier: Improved PromQL parser performance.

- [#1833](https://github.com/thanos-io/thanos/pull/1833) `--shipper.upload-compacted` flag has been promoted to non hidden, non experimental state. More info available [here](docs/quick-tutorial.md#uploading-old-metrics).
- [#1867](https://github.com/thanos-io/thanos/pull/1867) Ruler: now sets a `Thanos/$version` `User-Agent` in requests
- [#1887](https://github.com/thanos-io/thanos/pull/1887) Service discovery now deduplicates targets between different target groups

## [v0.9.0](https://github.com/thanos-io/thanos/releases/tag/v0.9.0) - 2019.12.03

### Added

- [#1678](https://github.com/thanos-io/thanos/pull/1678) Add Lightstep as a tracing provider.
- [#1687](https://github.com/thanos-io/thanos/pull/1687) Add a new `--grpc-grace-period` CLI option to components which serve gRPC to set how long to wait until gRPC Server shuts down.
- [#1660](https://github.com/thanos-io/thanos/pull/1660) Sidecar: Add a new `--prometheus.ready_timeout` CLI option to the sidecar to set how long to wait until Prometheus starts up.
- [#1573](https://github.com/thanos-io/thanos/pull/1573) `AliYun OSS` object storage, see [documents](docs/storage.md#aliyun-oss) for further information.
- [#1680](https://github.com/thanos-io/thanos/pull/1680) Add a new `--http-grace-period` CLI option to components which serve HTTP to set how long to wait until HTTP Server shuts down.
- [#1712](https://github.com/thanos-io/thanos/pull/1712) Bucket: Rename flag on bucket web component from `--listen` to `--http-address` to match other components.
- [#1733](https://github.com/thanos-io/thanos/pull/1733) Compactor: New metric `thanos_compactor_iterations_total` on Thanos Compactor which shows the number of successful iterations.
- [#1758](https://github.com/thanos-io/thanos/pull/1758) Bucket: `thanos bucket web` now supports `--web.external-prefix` for proxying on a subpath.
- [#1770](https://github.com/thanos-io/thanos/pull/1770) Bucket: Add `--web.prefix-header` flags to allow for bucket UI to be accessible behind a reverse proxy.
- [#1668](https://github.com/thanos-io/thanos/pull/1668) Receiver: Added TLS options for both server and client remote write.

### Fixed

- [#1656](https://github.com/thanos-io/thanos/pull/1656) Store Gateway: Store now starts metric and status probe HTTP server earlier in its start-up sequence. `/-/healthy` endpoint now starts to respond with success earlier. `/metrics` endpoint starts serving metrics earlier as well. Make sure to point your readiness probes to the `/-/ready` endpoint rather than `/metrics`.
- [#1669](https://github.com/thanos-io/thanos/pull/1669) Store Gateway: Fixed store sharding. Now it does not load excluded meta.jsons and load/fetch index-cache.json files.
- [#1670](https://github.com/thanos-io/thanos/pull/1670) Sidecar: Fixed un-ordered blocks upload. Sidecar now uploads the oldest blocks first.
- [#1568](https://github.com/thanos-io/thanos/pull/1709) Store Gateway: Store now retains the first raw value of a chunk during downsampling to avoid losing some counter resets that occur on an aggregation boundary.
- [#1751](https://github.com/thanos-io/thanos/pull/1751) Querier: Fixed labels for StoreUI
- [#1773](https://github.com/thanos-io/thanos/pull/1773) Ruler: Fixed the /api/v1/rules endpoint that returned 500 status code with `failed to assert type of rule ...` message.
- [#1770](https://github.com/thanos-io/thanos/pull/1770) Querier: Fixed `--web.external-prefix` 404s for static resources.
- [#1785](https://github.com/thanos-io/thanos/pull/1785) Ruler: The /api/v1/rules endpoints now returns the original rule filenames.
- [#1791](https://github.com/thanos-io/thanos/pull/1791) Ruler: Ruler now supports identical rule filenames in different directories.
- [#1562](https://github.com/thanos-io/thanos/pull/1562) Querier: Downsampling option now carries through URL.
- [#1675](https://github.com/thanos-io/thanos/pull/1675) Querier: Reduced resource usage while using certain queries like `offset`.
- [#1725](https://github.com/thanos-io/thanos/pull/1725) & [#1718](https://github.com/thanos-io/thanos/pull/1718) Store Gateway: Per request memory improvements.

### Changed

- [#1666](https://github.com/thanos-io/thanos/pull/1666) Compact: `thanos_compact_group_compactions_total` now counts block compactions, so operations that resulted in a compacted block. The old behaviour is now exposed by new metric: `thanos_compact_group_compaction_runs_started_total` and `thanos_compact_group_compaction_runs_completed_total` which counts compaction runs overall.
- [#1748](https://github.com/thanos-io/thanos/pull/1748) Updated all dependencies.
- [#1694](https://github.com/thanos-io/thanos/pull/1694) `prober_ready` and `prober_healthy` metrics are removed, for sake of `status`. Now `status` exposes same metric with a label, `check`. `check` can have "healty" or "ready" depending on status of the probe.
- [#1790](https://github.com/thanos-io/thanos/pull/1790) Ruler: Fixes subqueries support for ruler.
- [#1769](https://github.com/thanos-io/thanos/pull/1769) & [#1545](https://github.com/thanos-io/thanos/pull/1545) Adjusted most of the metrics histogram buckets.

## [v0.8.1](https://github.com/thanos-io/thanos/releases/tag/v0.8.1) - 2019.10.14

### Fixed

- [#1632](https://github.com/thanos-io/thanos/issues/1632) Removes the duplicated external labels detection on Thanos Querier; warning only; Made Store Gateway compatible with older Querier versions.
  - NOTE: `thanos_store_nodes_grpc_connections` metric is now per `external_labels` and `store_type`. It is a recommended metric for Querier storeAPIs. `thanos_store_node_info` is marked as obsolete and will be removed in next release.
  - NOTE2: Store Gateway is now advertising artificial: `"@thanos_compatibility_store_type=store"` label. This is to have the current Store Gateway compatible with Querier pre v0.8.0. This label can be disabled by hidden `debug.advertise-compatibility-label=false` flag on Store Gateway.

## [v0.8.0](https://github.com/thanos-io/thanos/releases/tag/v0.8.0) - 2019.10.10

Lot's of improvements this release! Noteworthy items:

- First Katacoda tutorial! 🐱
- Fixed Deletion order causing Compactor to produce not needed 👻 blocks with missing random files.
- Store GW memory improvements (more to come!).
- Querier allows multiple deduplication labels.
- Both Compactor and Store Gateway can be **sharded** within the same bucket using relabelling!
- Sidecar exposed data from Prometheus can be now limited to given `min-time` (e.g 3h only).
- Numerous Thanos Receive improvements.

Make sure you check out Prometheus 2.13.0 as well. New release drastically improves usage and resource consumption of both Prometheus and sidecar with Thanos: https://prometheus.io/blog/2019/10/10/remote-read-meets-streaming/

### Added

- [#1619](https://github.com/thanos-io/thanos/pull/1619) Thanos sidecar allows to limit min time range for data it exposes from Prometheus.
- [#1583](https://github.com/thanos-io/thanos/pull/1583) Thanos sharding:
  - Add relabel config (`--selector.relabel-config-file` and `selector.relabel-config`) into Thanos Store and Compact components. Selecting blocks to serve depends on the result of block labels relabeling.
  - For store gateway, advertise labels from "approved" blocks.
- [#1540](https://github.com/thanos-io/thanos/pull/1540) Thanos Downsample added `/-/ready` and `/-/healthy` endpoints.
- [#1538](https://github.com/thanos-io/thanos/pull/1538) Thanos Rule added `/-/ready` and `/-/healthy` endpoints.
- [#1537](https://github.com/thanos-io/thanos/pull/1537) Thanos Receive added `/-/ready` and `/-/healthy` endpoints.
- [#1460](https://github.com/thanos-io/thanos/pull/1460) Thanos Store Added `/-/ready` and `/-/healthy` endpoints.
- [#1534](https://github.com/thanos-io/thanos/pull/1534) Thanos Query Added `/-/ready` and `/-/healthy` endpoints.
- [#1533](https://github.com/thanos-io/thanos/pull/1533) Thanos inspect now supports the timeout flag.
- [#1496](https://github.com/thanos-io/thanos/pull/1496) Thanos Receive now supports setting block duration.
- [#1362](https://github.com/thanos-io/thanos/pull/1362) Optional `replicaLabels` param for `/query` and `/query_range` querier endpoints. When provided overwrite the `query.replica-label` cli flags.
- [#1482](https://github.com/thanos-io/thanos/pull/1482) Thanos now supports Elastic APM as tracing provider.
- [#1612](https://github.com/thanos-io/thanos/pull/1612) Thanos Rule added `resendDelay` flag.
- [#1480](https://github.com/thanos-io/thanos/pull/1480) Thanos Receive flushes storage on hashring change.
- [#1613](https://github.com/thanos-io/thanos/pull/1613) Thanos Receive now traces forwarded requests.

### Changed

- [#1362](https://github.com/thanos-io/thanos/pull/1362) `query.replica-label` configuration can be provided more than once for multiple deduplication labels like: `--query.replica-label=prometheus_replica --query.replica-label=service`.
- [#1581](https://github.com/thanos-io/thanos/pull/1581) Thanos Store now can use smaller buffer sizes for Bytes pool; reducing memory for some requests.
- [#1622](https://github.com/thanos-io/thanos/pull/1622) & [#1590](https://github.com/thanos-io/thanos/pull/1590) Upgraded to Go 1.13.1
- [#1498](https://github.com/thanos-io/thanos/pull/1498) Thanos Receive change flag `labels` to `label` to be consistent with other commands.

### Fixed

- [#1525](https://github.com/thanos-io/thanos/pull/1525) Thanos now deletes block's file in correct order allowing to detect partial blocks without problems.
- [#1505](https://github.com/thanos-io/thanos/pull/1505) Thanos Store now removes invalid local cache blocks.
- [#1587](https://github.com/thanos-io/thanos/pull/1587) Thanos Sidecar cleanups all cache dirs after each compaction run.
- [#1582](https://github.com/thanos-io/thanos/pull/1582) Thanos Rule correctly parses Alertmanager URL if there is more `+` in it.
- [#1544](https://github.com/thanos-io/thanos/pull/1544) Iterating over object store is resilient to the edge case for some providers.
- [#1469](https://github.com/thanos-io/thanos/pull/1469) Fixed Azure potential failures (EOF) when requesting more data then blob has.
- [#1512](https://github.com/thanos-io/thanos/pull/1512) Thanos Store fixed memory leak for chunk pool.
- [#1488](https://github.com/thanos-io/thanos/pull/1488) Thanos Rule now now correctly links to query URL from rules and alerts.

## [v0.7.0](https://github.com/thanos-io/thanos/releases/tag/v0.7.0) - 2019.09.02

Accepted into CNCF:

- Thanos moved to new repository https://github.com/thanos-io/thanos
- Docker images moved to https://quay.io/thanos/thanos and mirrored at https://hub.docker.com/r/thanosio/thanos
- Slack moved to https://slack.cncf.io `#thanos`/`#thanos-dev`/`#thanos-prs`

### Added

- [#1478](https://github.com/thanos-io/thanos/pull/1478) Thanos components now exposes gRPC server metrics as soon as server starts, to provide more reliable data for instrumentation.
- [#1378](https://github.com/thanos-io/thanos/pull/1378) Thanos Receive now exposes `thanos_receive_config_hash`, `thanos_receive_config_last_reload_successful` and `thanos_receive_config_last_reload_success_timestamp_seconds` metrics to track latest configuration change
- [#1268](https://github.com/thanos-io/thanos/pull/1268) Thanos Sidecar added support for newest Prometheus streaming remote read added [here](https://github.com/prometheus/prometheus/pull/5703). This massively improves memory required by single request for both Prometheus and sidecar. Single requests now should take constant amount of memory on sidecar, so resource consumption prediction is now straightforward. This will be used if you have Prometheus `2.13` or `2.12-master`.
- [#1358](https://github.com/thanos-io/thanos/pull/1358) Added `part_size` configuration option for HTTP multipart requests minimum part size for S3 storage type
- [#1363](https://github.com/thanos-io/thanos/pull/1363) Thanos Receive now exposes `thanos_receive_hashring_nodes` and `thanos_receive_hashring_tenants` metrics to monitor status of hash-rings
- [#1395](https://github.com/thanos-io/thanos/pull/1395) Thanos Sidecar added `/-/ready` and `/-/healthy` endpoints to Thanos sidecar.
- [#1297](https://github.com/thanos-io/thanos/pull/1297) Thanos Compact added `/-/ready` and `/-/healthy` endpoints to Thanos compact.
- [#1431](https://github.com/thanos-io/thanos/pull/1431) Thanos Query added hidden flag to allow the use of downsampled resolution data for instant queries.
- [#1408](https://github.com/thanos-io/thanos/pull/1408) Thanos Store Gateway can now allow the specifying of supported time ranges it will serve (time sharding). Flags: `min-time` & `max-time`

### Changed

- [#1414](https://github.com/thanos-io/thanos/pull/1413) Upgraded important dependencies: Prometheus to 2.12-rc.0. TSDB is now part of Prometheus.
- [#1380](https://github.com/thanos-io/thanos/pull/1380) Upgraded important dependencies: Prometheus to 2.11.1 and TSDB to 0.9.1. Some changes affecting Querier:
  - [ENHANCEMENT] Query performance improvement: Efficient iteration and search in HashForLabels and HashWithoutLabels. #5707
  - [ENHANCEMENT] Optimize queries using regexp for set lookups. tsdb#602
  - [BUGFIX] prometheus_tsdb_compactions_failed_total is now incremented on any compaction failure. tsdb#613
  - [BUGFIX] PromQL: Correctly display {**name**="a"}.
- [#1338](https://github.com/thanos-io/thanos/pull/1338) Thanos Query still warns on store API duplicate, but allows a single one from duplicated set. This is gracefully warn about the problematic logic and not disrupt immediately.
- [#1385](https://github.com/thanos-io/thanos/pull/1385) Thanos Compact exposes flag to disable downsampling `downsampling.disable`.

### Fixed

- [#1327](https://github.com/thanos-io/thanos/pull/1327) Thanos Query `/series` API end-point now properly returns an empty array just like Prometheus if there are no results
- [#1302](https://github.com/thanos-io/thanos/pull/1302) Thanos now efficiently reuses HTTP keep-alive connections
- [#1371](https://github.com/thanos-io/thanos/pull/1371) Thanos Receive fixed race condition in hashring
- [#1430](https://github.com/thanos-io/thanos/pull/1430) Thanos fixed value of GOMAXPROCS inside container.
- [#1410](https://github.com/thanos-io/thanos/pull/1410) Fix for CVE-2019-10215

### Deprecated

- [#1458](https://github.com/thanos-io/thanos/pull/1458) Thanos Query and Receive now use common instrumentation middleware. As as result, for sake of `http_requests_total` and `http_request_duration_seconds_bucket`; Thanos Query no longer exposes `thanos_query_api_instant_query_duration_seconds`, `thanos_query_api_range_query_duration_second` metrics and Thanos Receive no longer exposes `thanos_http_request_duration_seconds`, `thanos_http_requests_total`, `thanos_http_response_size_bytes`.
- [#1423](https://github.com/thanos-io/thanos/pull/1423) Thanos Bench deprecated.

## [v0.6.0](https://github.com/thanos-io/thanos/releases/tag/v0.6.0) - 2019.07.18

### Added

- [#1097](https://github.com/thanos-io/thanos/pull/1097) Added `thanos check rules` linter for Thanos rule rules files.

- [#1253](https://github.com/thanos-io/thanos/pull/1253) Add support for specifying a maximum amount of retries when using Azure Blob storage (default: no retries).

- [#1244](https://github.com/thanos-io/thanos/pull/1244) Thanos Compact now exposes new metrics `thanos_compact_downsample_total` and `thanos_compact_downsample_failures_total` which are useful to catch when errors happen

- [#1260](https://github.com/thanos-io/thanos/pull/1260) Thanos Query/Rule now exposes metrics `thanos_querier_store_apis_dns_provider_results` and `thanos_ruler_query_apis_dns_provider_results` which tell how many addresses were configured and how many were actually discovered respectively

- [#1248](https://github.com/thanos-io/thanos/pull/1248) Add a web UI to show the state of remote storage.

- [#1217](https://github.com/thanos-io/thanos/pull/1217) Thanos Receive gained basic hashring support

- [#1262](https://github.com/thanos-io/thanos/pull/1262) Thanos Receive got a new metric `thanos_http_requests_total` which shows how many requests were handled by it

- [#1243](https://github.com/thanos-io/thanos/pull/1243) Thanos Receive got an ability to forward time series data between nodes. Now you can pass the hashring configuration via `--receive.hashrings-file`; the refresh interval `--receive.hashrings-file-refresh-interval`; the name of the local node's name `--receive.local-endpoint`; and finally the header's name which is used to determine the tenant `--receive.tenant-header`.

- [#1147](https://github.com/thanos-io/thanos/pull/1147) Support for the Jaeger tracer has been added!

*breaking* New common flags were added for configuring tracing: `--tracing.config-file` and `--tracing.config`. You can either pass a file to Thanos with the tracing configuration or pass it in the command line itself. Old `--gcloudtrace.*` flags were removed :warning:

To migrate over the old `--gcloudtrace.*` configuration, your tracing configuration should look like this:

```yaml
---
type: STACKDRIVER
config:
  - service_name: "foo"
    project_id: "123"
    sample_factor: 123
```

The other `type` you can use is `JAEGER` now. The `config` keys and values are Jaeger specific and you can find all of the information [here](https://github.com/jaegertracing/jaeger-client-go#environment-variables).

### Changed

- [#1284](https://github.com/thanos-io/thanos/pull/1284) Add support for multiple label-sets in Info gRPC service. This deprecates the single `Labels` slice of the `InfoResponse`, in a future release backward compatible handling for the single set of Labels will be removed. Upgrading to v0.6.0 or higher is advised. *breaking* If you run have duplicate queries in your Querier configuration with hierarchical federation of multiple Queries this PR makes Thanos Querier to detect this case and block all duplicates. Refer to 0.6.1 which at least allows for single replica to work.

- [#1314](https://github.com/thanos-io/thanos/pull/1314) Removes `http_request_duration_microseconds` (Summary) and adds `http_request_duration_seconds` (Histogram) from http server instrumentation used in Thanos APIs and UIs.

- [#1287](https://github.com/thanos-io/thanos/pull/1287) Sidecar now waits on Prometheus' external labels before starting the uploading process

- [#1261](https://github.com/thanos-io/thanos/pull/1261) Thanos Receive now exposes metrics `thanos_http_request_duration_seconds` and `thanos_http_response_size_bytes` properly of each handler

- [#1274](https://github.com/thanos-io/thanos/pull/1274) Iteration limit has been lifted from the LRU cache so there should be no more spam of error messages as they were harmless

- [#1321](https://github.com/thanos-io/thanos/pull/1321) Thanos Query now fails early on a query which only uses external labels - this improves clarity in certain situations

### Fixed

- [#1227](https://github.com/thanos-io/thanos/pull/1227) Some context handling issues were fixed in Thanos Compact; some unnecessary memory allocations were removed in the hot path of Thanos Store.

- [#1183](https://github.com/thanos-io/thanos/pull/1183) Compactor now correctly propagates retriable/haltable errors which means that it will not unnecessarily restart if such an error occurs

- [#1231](https://github.com/thanos-io/thanos/pull/1231) Receive now correctly handles SIGINT and closes without deadlocking

- [#1278](https://github.com/thanos-io/thanos/pull/1278) Fixed inflated values problem with `sum()` on Thanos Query

- [#1280](https://github.com/thanos-io/thanos/pull/1280) Fixed a problem with concurrent writes to a `map` in Thanos Query while rendering the UI

- [#1311](https://github.com/thanos-io/thanos/pull/1311) Fixed occasional panics in Compact and Store when using Azure Blob cloud storage caused by lack of error checking in client library.

- [#1322](https://github.com/thanos-io/thanos/pull/1322) Removed duplicated closing of the gRPC listener - this gets rid of harmless messages like `store gRPC listener: close tcp 0.0.0.0:10901: use of closed network connection` when those programs are being closed

### Deprecated

- [#1216](https://github.com/thanos-io/thanos/pull/1216) the old "Command-line flags" has been removed from Thanos Query UI since it was not populated and because we are striving for consistency

## [v0.5.0](https://github.com/thanos-io/thanos/releases/tag/v0.5.0) - 2019.06.05

TL;DR: Store LRU cache is no longer leaking, Upgraded Thanos UI to Prometheus 2.9, Fixed auto-downsampling, Moved to Go 1.12.5 and more.

This version moved tarballs to Golang 1.12.5 from 1.11 as well, so same warning applies if you use `container_memory_usage_bytes` from cadvisor. Use `container_memory_working_set_bytes` instead.

*breaking* As announced couple of times this release also removes gossip with all configuration flags (`--cluster.*`).

### Fixed

- [#1142](https://github.com/thanos-io/thanos/pull/1142) fixed major leak on store LRU cache for index items (postings and series).
- [#1163](https://github.com/thanos-io/thanos/pull/1163) sidecar is no longer blocking for custom Prometheus versions/builds. It only checks if flags return non 404, then it performs optional checks.
- [#1146](https://github.com/thanos-io/thanos/pull/1146) store/bucket: make getFor() work with interleaved resolutions.
- [#1157](https://github.com/thanos-io/thanos/pull/1157) querier correctly handles duplicated stores when some store changes external labels in place.

### Added

- [#1094](https://github.com/thanos-io/thanos/pull/1094) Allow configuring the response header timeout for the S3 client.

### Changed

- [#1118](https://github.com/thanos-io/thanos/pull/1118) *breaking* swift: Added support for cross-domain authentication by introducing `userDomainID`, `userDomainName`, `projectDomainID`, `projectDomainName`. The outdated terms `tenantID`, `tenantName` are deprecated and have been replaced by `projectID`, `projectName`.

- [#1066](https://github.com/thanos-io/thanos/pull/1066) Upgrade Thanos ui to Prometheus v2.9.1.

  Changes from the upstream:

  - query:
    - [ENHANCEMENT] Update moment.js and moment-timezone.js [PR #4679](https://github.com/prometheus/prometheus/pull/4679)
    - [ENHANCEMENT] Support to query elements by a specific time [PR #4764](https://github.com/prometheus/prometheus/pull/4764)
    - [ENHANCEMENT] Update to Bootstrap 4.1.3 [PR #5192](https://github.com/prometheus/prometheus/pull/5192)
    - [BUGFIX] Limit number of merics in prometheus UI [PR #5139](https://github.com/prometheus/prometheus/pull/5139)
    - [BUGFIX] Web interface Quality of Life improvements [PR #5201](https://github.com/prometheus/prometheus/pull/5201)
  - rule:
    - [ENHANCEMENT] Improve rule views by wrapping lines [PR #4702](https://github.com/prometheus/prometheus/pull/4702)
    - [ENHANCEMENT] Show rule evaluation errors on rules page [PR #4457](https://github.com/prometheus/prometheus/pull/4457)

- [#1156](https://github.com/thanos-io/thanos/pull/1156) Moved CI and docker multistage to Golang 1.12.5 for latest mem alloc improvements.
- [#1103](https://github.com/thanos-io/thanos/pull/1103) Updated go-cos deps. (COS bucket client).
- [#1149](https://github.com/thanos-io/thanos/pull/1149) Updated google Golang API deps (GCS bucket client).
- [#1190](https://github.com/thanos-io/thanos/pull/1190) Updated minio deps (S3 bucket client). This fixes minio retries.

- [#1133](https://github.com/thanos-io/thanos/pull/1133) Use prometheus v2.9.2, common v0.4.0 & tsdb v0.8.0.

  Changes from the upstreams:

  - store gateway:
    - [ENHANCEMENT] Fast path for EmptyPostings cases in Merge, Intersect and Without.
  - store gateway & compactor:
    - [BUGFIX] Fix fd and vm_area leak on error path in chunks.NewDirReader.
    - [BUGFIX] Fix fd and vm_area leak on error path in index.NewFileReader.
  - query:
    - [BUGFIX] Make sure subquery range is taken into account for selection #5467
    - [ENHANCEMENT] Check for cancellation on every step of a range evaluation. #5131
    - [BUGFIX] Exponentation operator to drop metric name in result of operation. #5329
    - [BUGFIX] Fix output sample values for scalar-to-vector comparison operations. #5454
  - rule:
    - [BUGFIX] Reload rules: copy state on both name and labels. #5368

## Deprecated

- [#1008](https://github.com/thanos-io/thanos/pull/1008) *breaking* Removed Gossip implementation. All `--cluster.*` flags removed and Thanos will error out if any is provided.

## [v0.4.0](https://github.com/thanos-io/thanos/releases/tag/v0.4.0) - 2019.05.3

:warning: **IMPORTANT** :warning: This is the last release that supports gossip. From Thanos v0.5.0, gossip will be completely removed.

This release also disables gossip mode by default for all components. See [this](docs/proposals-done/201809-gossip-removal.md) for more details.

:warning: This release moves Thanos docker images (NOT artifacts by accident) to Golang 1.12. This release includes change in GC's memory release which gives following effect:

> On Linux, the runtime now uses MADV_FREE to release unused memory. This is more efficient but may result in higher reported RSS. The kernel will reclaim the unused data when it is needed. To revert to the Go 1.11 behavior (MADV_DONTNEED), set the environment variable GODEBUG=madvdontneed=1.

If you want to see exact memory allocation of Thanos process:

- Use `go_memstats_heap_alloc_bytes` metric exposed by Golang or `container_memory_working_set_bytes` exposed by cadvisor.
- Add `GODEBUG=madvdontneed=1` before running Thanos binary to revert to memory releasing to pre 1.12 logic.

Using cadvisor `container_memory_usage_bytes` metric could be misleading e.g: https://github.com/google/cadvisor/issues/2242

### Added

- [thanos.io](https://thanos.io) website & automation :tada:
- [#1053](https://github.com/thanos-io/thanos/pull/1053) compactor: Compactor & store gateway now handles incomplete uploads gracefully. Added hard limit on how long block upload can take (30m).
- [#811](https://github.com/thanos-io/thanos/pull/811) Remote write receiver component :heart: :heart: thanks to RedHat (@brancz) contribution.
- [#910](https://github.com/thanos-io/thanos/pull/910) Query's stores UI page is now sorted by type and old DNS or File SD stores are removed after 5 minutes (configurable via the new `--store.unhealthy-timeout=5m` flag).
- [#905](https://github.com/thanos-io/thanos/pull/905) Thanos support for Query API: /api/v1/labels. Notice that the API was added in Prometheus v2.6.
- [#798](https://github.com/thanos-io/thanos/pull/798) Ability to limit the maximum number of concurrent request to Series() calls in Thanos Store and the maximum amount of samples we handle.
- [#1060](https://github.com/thanos-io/thanos/pull/1060) Allow specifying region attribute in S3 storage configuration

:warning: **WARNING** :warning: #798 adds a new default limit to Thanos Store: `--store.grpc.series-max-concurrency`. Most likely you will want to make it the same as `--query.max-concurrent` on Thanos Query.

New options:

New Store flags:

```
* `--store.grpc.series-sample-limit` limits the amount of samples that might be retrieved on a single Series() call. By default it is 0. Consider enabling it by setting it to more than 0 if you are running on limited resources.
* `--store.grpc.series-max-concurrency` limits the number of concurrent Series() calls in Thanos Store. By default it is 20. Considering making it lower or bigger depending on the scale of your deployment.
```

New Store metrics:

```
* `thanos_bucket_store_queries_dropped_total` shows how many queries were dropped due to the samples limit;
* `thanos_bucket_store_queries_concurrent_max` is a constant metric which shows how many Series() calls can concurrently be executed by Thanos Store;
* `thanos_bucket_store_queries_in_flight` shows how many queries are currently "in flight" i.e. they are being executed;
* `thanos_bucket_store_gate_duration_seconds` shows how many seconds it took for queries to pass through the gate in both cases - when that fails and when it does not.
```

New Store tracing span: \* `store_query_gate_ismyturn` shows how long it took for a query to pass (or not) through the gate.

- [#1016](https://github.com/thanos-io/thanos/pull/1016) Added option for another DNS resolver (miekg/dns client). Note that this is required to have SRV resolution working on [Golang 1.11+ with KubeDNS below v1.14](https://github.com/golang/go/issues/27546)

  New Querier and Ruler flag: `-- store.sd-dns-resolver` which allows to specify resolver to use. Either `golang` or `miekgdns`

- [#986](https://github.com/thanos-io/thanos/pull/986) Allow to save some startup & sync time in store gateway as it is no longer needed to compute index-cache from block index on its own for larger blocks. The store Gateway still can do it, but it first checks bucket if there is index-cached uploaded already. In the same time, compactor precomputes the index cache file on every compaction.

  New Compactor flag: `--index.generate-missing-cache-file` was added to allow quicker addition of index cache files. If enabled it precomputes missing files on compactor startup. Note that it will take time and it's only one-off step per bucket.

- [#887](https://github.com/thanos-io/thanos/pull/887) Compact: Added new `--block-sync-concurrency` flag, which allows you to configure number of goroutines to use when syncing block metadata from object storage.
- [#928](https://github.com/thanos-io/thanos/pull/928) Query: Added `--store.response-timeout` flag. If a Store doesn't send any data in this specified duration then a Store will be ignored and partial data will be returned if it's enabled. 0 disables timeout.
- [#893](https://github.com/thanos-io/thanos/pull/893) S3 storage backend has graduated to `stable` maturity level.
- [#936](https://github.com/thanos-io/thanos/pull/936) Azure storage backend has graduated to `stable` maturity level.
- [#937](https://github.com/thanos-io/thanos/pull/937) S3: added trace functionality. You can add `trace.enable: true` to enable the minio client's verbose logging.
- [#953](https://github.com/thanos-io/thanos/pull/953) Compact: now has a hidden flag `--debug.accept-malformed-index`. Compaction index verification will ignore out of order label names.
- [#963](https://github.com/thanos-io/thanos/pull/963) GCS: added possibility to inline ServiceAccount into GCS config.
- [#1010](https://github.com/thanos-io/thanos/pull/1010) Compact: added new flag `--compact.concurrency`. Number of goroutines to use when compacting groups.
- [#1028](https://github.com/thanos-io/thanos/pull/1028) Query: added `--query.default-evaluation-interval`, which sets default evaluation interval for sub queries.
- [#980](https://github.com/thanos-io/thanos/pull/980) Ability to override Azure storage endpoint for other regions (China)
- [#1021](https://github.com/thanos-io/thanos/pull/1021) Query API `series` now supports POST method.
- [#939](https://github.com/thanos-io/thanos/pull/939) Query API `query_range` now supports POST method.

### Changed

- [#970](https://github.com/thanos-io/thanos/pull/970) Deprecated `partial_response_disabled` proto field. Added `partial_response_strategy` instead. Both in gRPC and Query API. No `PartialResponseStrategy` field for `RuleGroups` by default means `abort` strategy (old PartialResponse disabled) as this is recommended option for Rules and alerts.

  Metrics:

  - Added `thanos_rule_evaluation_with_warnings_total` to Ruler.
  - DNS `thanos_ruler_query_apis*` are now `thanos_ruler_query_apis_*` for consistency.
  - DNS `thanos_querier_store_apis*` are now `thanos_querier_store_apis__*` for consistency.
  - Query Gate `thanos_bucket_store_series*` are now `thanos_bucket_store_series_*` for consistency.
  - Most of thanos ruler metris related to rule manager has `strategy` label.

  Ruler tracing spans:

  - `/rule_instant_query HTTP[client]` is now `/rule_instant_query_part_resp_abort HTTP[client]"` if request is for abort strategy.

- [#1009](https://github.com/thanos-io/thanos/pull/1009): Upgraded Prometheus (~v2.7.0-rc.0 to v2.8.1) and TSDB (`v0.4.0` to `v0.6.1`) deps.

  Changes that affects Thanos:

  - query:
    - [ENHANCEMENT] In histogram_quantile merge buckets with equivalent le values. #5158.
    - [ENHANCEMENT] Show list of offending labels in the error message in many-to-many scenarios. #5189
    - [BUGFIX] Fix panic when aggregator param is not a literal. #5290
  - ruler:
    - [ENHANCEMENT] Reduce time that Alertmanagers are in flux when reloaded. #5126
    - [BUGFIX] prometheus_rule_group_last_evaluation_timestamp_seconds is now a unix timestamp. #5186
    - [BUGFIX] prometheus_rule_group_last_duration_seconds now reports seconds instead of nanoseconds. Fixes our [issue #1027](https://github.com/thanos-io/thanos/issues/1027)
    - [BUGFIX] Fix sorting of rule groups. #5260
  - store: [ENHANCEMENT] Fast path for EmptyPostings cases in Merge, Intersect and Without.
  - tooling: [FEATURE] New dump command to tsdb tool to dump all samples.
  - compactor:
    - [ENHANCEMENT] When closing the db any running compaction will be cancelled so it doesn't block.
    - [CHANGE] *breaking* Renamed flag `--sync-delay` to `--consistency-delay` [#1053](https://github.com/thanos-io/thanos/pull/1053)

  For ruler essentially whole TSDB CHANGELOG applies between v0.4.0-v0.6.1: https://github.com/prometheus/tsdb/blob/master/CHANGELOG.md

  Note that this was added on TSDB and Prometheus: [FEATURE] Time-ovelapping blocks are now allowed. #370 Whoever due to nature of Thanos compaction (distributed systems), for safety reason this is disabled for Thanos compactor for now.

- [#868](https://github.com/thanos-io/thanos/pull/868) Go has been updated to 1.12.
- [#1055](https://github.com/thanos-io/thanos/pull/1055) Gossip flags are now disabled by default and deprecated.
- [#964](https://github.com/thanos-io/thanos/pull/964) repair: Repair process now sorts the series and labels within block.
- [#1073](https://github.com/thanos-io/thanos/pull/1073) Store: index cache for requests. It now calculates the size properly (includes slice header), has anti-deadlock safeguard and reports more metrics.

### Fixed

- [#921](https://github.com/thanos-io/thanos/pull/921) `thanos_objstore_bucket_last_successful_upload_time` now does not appear when no blocks have been uploaded so far.
- [#966](https://github.com/thanos-io/thanos/pull/966) Bucket: verify no longer warns about overlapping blocks, that overlap `0s`
- [#848](https://github.com/thanos-io/thanos/pull/848) Compact: now correctly works with time series with duplicate labels.
- [#894](https://github.com/thanos-io/thanos/pull/894) Thanos Rule: UI now correctly shows evaluation time.
- [#865](https://github.com/thanos-io/thanos/pull/865) Query: now properly parses DNS SRV Service Discovery.
- [#889](https://github.com/thanos-io/thanos/pull/889) Store: added safeguard against merging posting groups segfault
- [#941](https://github.com/thanos-io/thanos/pull/941) Sidecar: added better handling of intermediate restarts.
- [#933](https://github.com/thanos-io/thanos/pull/933) Query: Fixed 30 seconds lag of adding new store to query.
- [#962](https://github.com/thanos-io/thanos/pull/962) Sidecar: Make config reloader file writes atomic.
- [#982](https://github.com/thanos-io/thanos/pull/982) Query: now advertises Min & Max Time accordingly to the nodes.
- [#1041](https://github.com/thanos-io/thanos/issues/1038) Ruler is now able to return long time range queries.
- [#904](https://github.com/thanos-io/thanos/pull/904) Compact: Skip compaction for blocks with no samples.
- [#1070](https://github.com/thanos-io/thanos/pull/1070) Downsampling works back again. Deferred closer errors are now properly captured.

## [v0.3.2](https://github.com/thanos-io/thanos/releases/tag/v0.3.2) - 2019.03.04

### Added

- [#851](https://github.com/thanos-io/thanos/pull/851) New read API endpoint for api/v1/rules and api/v1/alerts.
- [#873](https://github.com/thanos-io/thanos/pull/873) Store: fix set index cache LRU

:warning: **WARNING** :warning: #873 fix fixes actual handling of `index-cache-size`. Handling of limit for this cache was broken so it was unbounded all the time. From this release actual value matters and is extremely low by default. To "revert" the old behaviour (no boundary), use a large enough value.

### Fixed

- [#833](https://github.com/thanos-io/thanos/issues/833) Store Gateway matcher regression for intersecting with empty posting.
- [#867](https://github.com/thanos-io/thanos/pull/867) Fixed race condition in sidecare between reloader and shipper.

## [v0.3.1](https://github.com/thanos-io/thanos/releases/tag/v0.3.1) - 2019.02.18

### Fixed

- [#829](https://github.com/thanos-io/thanos/issues/829) Store Gateway crashing due to `slice bounds out of range`.
- [#834](https://github.com/thanos-io/thanos/issues/834) Store Gateway matcher regression for `<>` `!=`.

## [v0.3.0](https://github.com/thanos-io/thanos/releases/tag/v0.3.0) - 2019.02.08

### Added

- Support for gzip compressed configuration files before envvar substitution for reloader package.
- `bucket inspect` command for better insights on blocks in object storage.
- Support for [Tencent COS](docs/storage.md#tencent-cos) object storage.
- Partial Response disable option for StoreAPI and QueryAPI.
- Partial Response disable button on Thanos UI
- We have initial docs for goDoc documentation!
- Flags for Querier and Ruler UIs: `--web.route-prefix`, `--web.external-prefix`, `--web.prefix-header`. Details [here](docs/components/query.md#expose-ui-on-a-sub-path)

### Fixed

- [#649](https://github.com/thanos-io/thanos/issues/649) - Fixed store label values api to add also external label values.
- [#396](https://github.com/thanos-io/thanos/issues/396) - Fixed sidecar logic for proxying series that has more than 2^16 samples from Prometheus.
- [#732](https://github.com/thanos-io/thanos/pull/732) - Fixed S3 authentication sequence. You can see new sequence enumerated [here](https://github.com/thanos-io/thanos/blob/master/docs/storage.md#aws-s3-configuration)
- [#745](https://github.com/thanos-io/thanos/pull/745) - Fixed race conditions and edge cases for Thanos Querier fanout logic.
- [#651](https://github.com/thanos-io/thanos/issues/651) - Fixed index cache when asked buffer size is bigger than cache max size.

### Changed

- [#529](https://github.com/thanos-io/thanos/pull/529) Massive improvement for compactor. Downsampling memory consumption was reduce to only store labels and single chunks per each series.
- Qurerier UI: Store page now shows the store APIs per component type.
- Prometheus and TSDB deps are now up to date with ~2.7.0 Prometheus version. Lot's of things has changed. See details [here #704](https://github.com/thanos-io/thanos/pull/704) Known changes that affects us:
  - prometheus/prometheus/discovery/file
    - [ENHANCEMENT] Discovery: Improve performance of previously slow updates of changes of targets. #4526
    - [BUGFIX] Wait for service discovery to stop before exiting #4508 ??
  - prometheus/prometheus/promql:
    - **[ENHANCEMENT] Subqueries support. #4831**
    - [BUGFIX] PromQL: Fix a goroutine leak in the lexer/parser. #4858
    - [BUGFIX] Change max/min over_time to handle NaNs properly. #438
    - [BUGFIX] Check label name for `count_values` PromQL function. #4585
    - [BUGFIX] Ensure that vectors and matrices do not contain identical label-sets. #4589
    - [ENHANCEMENT] Optimize PromQL aggregations #4248
    - [BUGFIX] Only add LookbackDelta to vector selectors #4399
    - [BUGFIX] Reduce floating point errors in stddev and related functions #4533
  - prometheus/prometheus/rules:
    - New metrics exposed! (prometheus evaluation!)
    - [ENHANCEMENT] Rules: Error out at load time for invalid templates, rather than at evaluation time. #4537
  - prometheus/tsdb/index: Index reader optimizations.
- Thanos store gateway flag for sync concurrency (`block-sync-concurrency` with `20` default, so no change by default)
- S3 provider:
  - Added `put_user_metadata` option to config.
  - Added `insecure_skip_verify` option to config.

### Deprecated

- Tests against Prometheus below v2.2.1. This does not mean *lack* of support for those. Only that we don't tests the compatibility anymore. See [#758](https://github.com/thanos-io/thanos/issues/758) for details.

## [v0.2.1](https://github.com/thanos-io/thanos/releases/tag/v0.2.1) - 2018.12.27

### Added

- Relabel drop for Thanos Ruler to enable replica label drop and alert deduplication on AM side.
- Query: Stores UI page available at `/stores`.

![](docs/img/query_ui_stores.png)

### Fixed

- Thanos Rule Alertmanager DNS SD bug.
- DNS SD bug when having SRV results with different ports.
- Move handling of HA alertmanagers to be the same as Prometheus.
- Azure iteration implementation flaw.

## [v0.2.0](https://github.com/thanos-io/thanos/releases/tag/v0.2.0) - 2018.12.10

Next Thanos release adding support to new discovery method, gRPC mTLS and two new object store providers (Swift and Azure).

Note lots of necessary breaking changes in flags that relates to bucket configuration.

### Deprecated

- *breaking*: Removed all bucket specific flags as we moved to config files:
  - --gcs-bucket=\<bucket\>
  - --s3.bucket=\<bucket\>
  - --s3.endpoint=\<api-url\>
  - --s3.access-key=\<key\>
  - --s3.insecure
  - --s3.signature-version2
  - --s3.encrypt-sse
  - --gcs-backup-bucket=\<bucket\>
  - --s3-backup-bucket=\<bucket\>
- *breaking*: Removed support of those environment variables for bucket:
  - S3_BUCKET
  - S3_ENDPOINT
  - S3_ACCESS_KEY
  - S3_INSECURE
  - S3_SIGNATURE_VERSION2
- *breaking*: Removed provider specific bucket metrics e.g `thanos_objstore_gcs_bucket_operations_total` in favor of of generic bucket operation metrics.

### Changed

- *breaking*: Added `thanos_` prefix to memberlist (gossip) metrics. Make sure to update your dashboards and rules.
- S3 provider:
  - Set `"X-Amz-Acl": "bucket-owner-full-control"` metadata for s3 upload operation.

### Added

- Support for heterogeneous secure gRPC on StoreAPI.
- Handling of scalar result in rule node evaluating rules.
- Flag `--objstore.config-file` to reference to the bucket configuration file in yaml format. Detailed information can be found in document [storage](docs/storage.md).
- File service discovery for StoreAPIs:
- In `thanos rule`, static configuration of query nodes via `--query`
- In `thanos rule`, file based discovery of query nodes using `--query.file-sd-config.files`
- In `thanos query`, file based discovery of store nodes using `--store.file-sd-config.files`
- `/-/healthy` endpoint to Querier.
- DNS service discovery to static and file based configurations using the `dns+` and `dnssrv+` prefixes for the respective lookup. Details [here](docs/service-discovery.md)
- `--cluster.disable` flag to disable gossip functionality completely.
- Hidden flag to configure max compaction level.
- Azure Storage.
- OpenStack Swift support.
- Thanos Ruler `thanos_rule_loaded_rules` metric.
- Option for JSON logger format.

### Fixed

- Issue whereby the Proxy Store could end up in a deadlock if there were more than 9 stores being queried and all returned an error.
- Ruler tracing causing panics.
- GatherIndexStats panics on duplicated chunks check.
- Clean up of old compact blocks on compact restart.
- Sidecar too frequent Prometheus reload.
- `thanos_compactor_retries_total` metric not being registered.

## [v0.1.0](https://github.com/thanos-io/thanos/releases/tag/v0.1.0) - 2018.09.14

Initial version to have a stable reference before [gossip protocol removal](docs/proposals-done/201809-gossip-removal.md).

### Added

- Gossip layer for all components.
- StoreAPI gRPC proto.
- TSDB block upload logic for Sidecar.
- StoreAPI logic for Sidecar.
- Config and rule reloader logic for Sidecar.
- On-the fly result merge and deduplication logic for Querier.
- Custom Thanos UI (based mainly on Prometheus UI) for Querier.
- Optimized object storage fetch logic for Store.
- Index cache and chunk pool for Store for better memory usage.
- Stable support for Google Cloud Storage object storage.
- StoreAPI logic for Querier to support Thanos federation (experimental).
- Support for S3 minio-based AWS object storage (experimental).
- Compaction logic of blocks from multiple sources for Compactor.
- Optional Compaction fixed retention.
- Optional downsampling logic for Compactor (experimental).
- Rule (including alerts) evaluation logic for Ruler.
- Rule UI with hot rules reload.
- StoreAPI logic for Ruler.
- Basic metric orchestration for all components.
- Verify commands with potential fixes (experimental).
- Compact / Downsample offline commands.
- Bucket commands.
- Downsampling support for UI.
- Grafana dashboards for Thanos components.<|MERGE_RESOLUTION|>--- conflicted
+++ resolved
@@ -19,11 +19,8 @@
 
 - [#7317](https://github.com/thanos-io/thanos/pull/7317) Tracing: allow specifying resource attributes for the OTLP configuration.
 - [#7367](https://github.com/thanos-io/thanos/pull/7367) Store Gateway: log request ID in request logs.
-<<<<<<< HEAD
+- [#7361](https://github.com/thanos-io/thanos/pull/7361) Query: *breaking :warning:* pass query stats from remote execution from server to client. We changed the protobuf of the QueryAPI, if you use `query.mode=distributed` you need to update your client (upper level Queriers) first, before updating leaf Queriers (servers).
 - [#7363](https://github.com/thanos-io/thanos/pull/7363) Query-frontend: set value of remote_user field in Slow Query Logs from HTTP header
-=======
-- [#7361](https://github.com/thanos-io/thanos/pull/7361) Query: *breaking :warning:* pass query stats from remote execution from server to client. We changed the protobuf of the QueryAPI, if you use `query.mode=distributed` you need to update your client (upper level Queriers) first, before updating leaf Queriers (servers).
->>>>>>> 863d9144
 
 ### Changed
 
